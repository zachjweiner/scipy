# Author: Travis Oliphant
# 1999 -- 2002

from __future__ import division, print_function, absolute_import

import warnings

from . import sigtools
from scipy.lib.six import callable
from scipy import linalg
from scipy.fftpack import fft, ifft, ifftshift, fft2, ifft2, fftn, \
        ifftn, fftfreq
from numpy.fft import rfftn, irfftn
from numpy import polyadd, polymul, polydiv, polysub, roots, \
        poly, polyval, polyder, cast, asarray, isscalar, atleast_1d, \
        ones, real_if_close, zeros, array, arange, where, rank, \
        newaxis, product, ravel, sum, r_, iscomplexobj, take, \
        argsort, allclose, expand_dims, unique, prod, sort, reshape, \
        transpose, dot, mean, ndarray, atleast_2d
import numpy as np
from scipy.misc import factorial
from .windows import get_window
from ._arraytools import axis_slice, axis_reverse, odd_ext, even_ext, const_ext

__all__ = ['correlate', 'fftconvolve', 'convolve', 'convolve2d', 'correlate2d',
           'order_filter', 'medfilt', 'medfilt2d', 'wiener', 'lfilter',
           'lfiltic', 'deconvolve', 'hilbert', 'hilbert2', 'cmplx_sort',
           'unique_roots', 'invres', 'invresz', 'residue', 'residuez',
           'resample', 'detrend', 'lfilter_zi', 'filtfilt', 'decimate']


_modedict = {'valid': 0, 'same': 1, 'full': 2}

_boundarydict = {'fill': 0, 'pad': 0, 'wrap': 2, 'circular': 2, 'symm': 1,
                 'symmetric': 1, 'reflect': 4}


def _valfrommode(mode):
    try:
        val = _modedict[mode]
    except KeyError:
        if mode not in [0, 1, 2]:
            raise ValueError("Acceptable mode flags are 'valid' (0),"
                    " 'same' (1), or 'full' (2).")
        val = mode
    return val


def _bvalfromboundary(boundary):
    try:
        val = _boundarydict[boundary] << 2
    except KeyError:
        if val not in [0, 1, 2]:
            raise ValueError("Acceptable boundary flags are 'fill', 'wrap'"
                    " (or 'circular'), \n  and 'symm' (or 'symmetric').")
        val = boundary << 2
    return val


def _check_valid_mode_shapes(shape1, shape2):
    for d1, d2 in zip(shape1, shape2):
        if not d1 >= d2:
            raise ValueError(
                "in1 should have at least as many items as in2 in "
                "every dimension for 'valid' mode.")


def correlate(in1, in2, mode='full'):
    """
    Cross-correlate two N-dimensional arrays.

<<<<<<< HEAD
    Cross-correlate `in1` and `in2`, with the output size determined by the
=======
    Cross-correlate `in1` and `in2` with the output size determined by the
>>>>>>> 3f0be848
    `mode` argument.

    Parameters
    ----------
<<<<<<< HEAD
    in1 : array_like
        First input.
    in2 : array_like
        Second input. Should have the same number of dimensions as `in1`.
    mode : str {'full', 'valid', 'same'}, optional
        A string indicating the size of the output:

        ``full``
           The output is the full discrete linear cross-correlation
           of the inputs. (Default)
        ``valid``
           The output consists only of those elements that do not
           rely on the zero-padding.
        ``same``
           The output is the same size as `in1`, centered
           with respect to the 'full' output.

    Returns
    -------
    out : array
=======
    in1 : array
        First input.
    in2 : array
        Second input. Should have the same number of dimensions as `in1`.
    mode : str {'valid', 'same', 'full'}, optional
        A string indicating the size of the output:

        ``valid`` : the output consists only of those elements that do not
              rely on the zero-padding.

        ``same`` : the output is the same size as `in1` centered
              with respect to the 'full' output.

        ``full`` : the output is the full discrete linear cross-correlation
              of the inputs (default).

    Returns
    -------
    correlate : array
>>>>>>> 3f0be848
        An N-dimensional array containing a subset of the discrete linear
        cross-correlation of `in1` with `in2`.

    Notes
    -----
    The correlation z of two arrays x and y of rank d is defined as:

      z[...,k,...] = sum[..., i_l, ...]
                         x[..., i_l,...] * conj(y[..., i_l + k,...])

    """
    in1 = asarray(in1)
    in2 = asarray(in2)

    val = _valfrommode(mode)

    if rank(in1) == rank(in2) == 0:
        return in1 * in2
    elif not in1.ndim == in2.ndim:
        raise ValueError("in1 and in2 should have the same rank")

    if mode == 'valid':
        _check_valid_mode_shapes(in1.shape, in2.shape)
        ps = [i - j + 1 for i, j in zip(in1.shape, in2.shape)]
        out = np.empty(ps, in1.dtype)

        z = sigtools._correlateND(in1, in2, out, val)
    else:
        ps = [i + j - 1 for i, j in zip(in1.shape, in2.shape)]
        # zero pad input
        in1zpadded = np.zeros(ps, in1.dtype)
        sc = [slice(0, i) for i in in1.shape]
        in1zpadded[sc] = in1.copy()

        if mode == 'full':
            out = np.empty(ps, in1.dtype)
        elif mode == 'same':
            out = np.empty(in1.shape, in1.dtype)

        z = sigtools._correlateND(in1zpadded, in2, out, val)

    return z


def _centered(arr, newsize):
    # Return the center newsize portion of the array.
    newsize = asarray(newsize)
    currsize = array(arr.shape)
    startind = (currsize - newsize) // 2
    endind = startind + newsize
    myslice = [slice(startind[k], endind[k]) for k in range(len(endind))]
    return arr[tuple(myslice)]


def fftconvolve(in1, in2, mode="full"):
    """Convolve two N-dimensional arrays using FFT.

    Convolve `in1` and `in2` using the fast Fourier transform method, with
    the output size determined by the `mode` argument.

    This is generally much faster than `convolve` for large arrays (n > ~500),
    but can be slower when only a few output values are needed, and can only
    output float arrays (int or object array inputs will be cast to float).

    Parameters
    ----------
    in1 : array_like
        First input.
    in2 : array_like
        Second input. Should have the same number of dimensions as `in1`.
    mode : str {'full', 'valid', 'same'}, optional
        A string indicating the size of the output:

        ``full``
           The output is the full discrete linear convolution
           of the inputs. (Default)
        ``valid``
           The output consists only of those elements that do not
           rely on the zero-padding.
        ``same``
           The output is the same size as `in1`, centered
           with respect to the 'full' output.

    Returns
    -------
    out : array
        An N-dimensional array containing a subset of the discrete linear
        convolution of `in1` with `in2`.

    """
    in1 = asarray(in1)
    in2 = asarray(in2)

    if rank(in1) == rank(in2) == 0:  # scalar inputs
        return in1 * in2
    elif not in1.ndim == in2.ndim:
        raise ValueError("in1 and in2 should have the same rank")
    elif in1.size == 0 or in2.size == 0:  # empty arrays
        return array([])

    s1 = array(in1.shape)
    s2 = array(in2.shape)
    complex_result = (np.issubdtype(in1.dtype, np.complex) or
                      np.issubdtype(in2.dtype, np.complex))
    size = s1 + s2 - 1

    if mode == "valid":
        _check_valid_mode_shapes(s1, s2)

    # Always use 2**n-sized FFT
    fsize = 2 ** np.ceil(np.log2(size)).astype(int)
    fslice = tuple([slice(0, int(sz)) for sz in size])
    if not complex_result:
        ret = irfftn(rfftn(in1, fsize) *
                     rfftn(in2, fsize), fsize)[fslice].copy()
        ret = ret.real
    else:
        ret = ifftn(fftn(in1, fsize) * fftn(in2, fsize))[fslice].copy()

    if mode == "full":
        return ret
    elif mode == "same":
        return _centered(ret, s1)
    elif mode == "valid":
        return _centered(ret, s1 - s2 + 1)


def convolve(in1, in2, mode='full'):
    """
    Convolve two N-dimensional arrays.

    Convolve `in1` and `in2`, with the output size determined by the
    `mode` argument.

    Parameters
    ----------
<<<<<<< HEAD
    in1 : array_like
        First input.
    in2 : array_like
        Second input. Should have the same number of dimensions as `in1`.
    mode : str {'full', 'valid', 'same'}, optional
        A string indicating the size of the output:

        ``full``
           The output is the full discrete linear convolution
           of the inputs. (Default)
        ``valid``
           The output consists only of those elements that do not
           rely on the zero-padding.
        ``same``
           The output is the same size as `in1`, centered
           with respect to the 'full' output.

    Returns
    -------
    out : array
        An N-dimensional array containing a subset of the discrete linear
        convolution of `in1` with `in2`.
=======
    in1 : array
        first input.
    in2 : array
        second input. Should have the same number of dimensions as `in1`.
    mode : str {'valid', 'same', 'full'}
        a string indicating the size of the output:

        ``full`` : the output is the full discrete linear cross-correlation
           of the inputs. (Default)

        ``valid`` : the output consists only of those elements that do not
           rely on the zero-padding.

        ``same`` : the output is the same size as `in1` centered
           with respect to the 'full' output.

    Returns
    -------
    convolve : array
        an N-dimensional array containing a subset of the discrete linear
        cross-correlation of `in1` with `in2`.
>>>>>>> 3f0be848

    """
    volume = asarray(in1)
    kernel = asarray(in2)

    if rank(volume) == rank(kernel) == 0:
        return volume * kernel

    slice_obj = [slice(None, None, -1)] * len(kernel.shape)

    if np.iscomplexobj(kernel):
        return correlate(volume, kernel[slice_obj].conj(), mode)
    else:
        return correlate(volume, kernel[slice_obj], mode)


def order_filter(a, domain, rank):
    """
    Perform an order filter on an N-dimensional array.

    Perform an order filter on the array in.  The domain argument acts as a
    mask centered over each pixel.  The non-zero elements of domain are
    used to select elements surrounding each input pixel which are placed
    in a list.   The list is sorted, and the output for that pixel is the
    element corresponding to rank in the sorted list.

    Parameters
    ----------
    a : ndarray
        The N-dimensional input array.
    domain : array_like
        A mask array with the same number of dimensions as `in`.
        Each dimension should have an odd number of elements.
    rank : int
        A non-negative integer which selects the element from the
        sorted list (0 corresponds to the smallest element, 1 is the
        next smallest element, etc.).

    Returns
    -------
    out : ndarray
        The results of the order filter in an array with the same
        shape as `in`.

    Examples
    --------
    >>> from scipy import signal
    >>> x = np.arange(25).reshape(5, 5)
    >>> domain = np.identity(3)
    >>> x
    array([[ 0,  1,  2,  3,  4],
           [ 5,  6,  7,  8,  9],
           [10, 11, 12, 13, 14],
           [15, 16, 17, 18, 19],
           [20, 21, 22, 23, 24]])
    >>> signal.order_filter(x, domain, 0)
    array([[  0.,   0.,   0.,   0.,   0.],
           [  0.,   0.,   1.,   2.,   0.],
           [  0.,   5.,   6.,   7.,   0.],
           [  0.,  10.,  11.,  12.,   0.],
           [  0.,   0.,   0.,   0.,   0.]])
    >>> signal.order_filter(x, domain, 2)
    array([[  6.,   7.,   8.,   9.,   4.],
           [ 11.,  12.,  13.,  14.,   9.],
           [ 16.,  17.,  18.,  19.,  14.],
           [ 21.,  22.,  23.,  24.,  19.],
           [ 20.,  21.,  22.,  23.,  24.]])

    """
    domain = asarray(domain)
    size = domain.shape
    for k in range(len(size)):
        if (size[k] % 2) != 1:
            raise ValueError("Each dimension of domain argument "
                    " should have an odd number of elements.")
    return sigtools._order_filterND(a, domain, rank)


def medfilt(volume, kernel_size=None):
    """
    Perform a median filter on an N-dimensional array.

    Apply a median filter to the input array using a local window-size
    given by `kernel_size`.

    Parameters
    ----------
    volume : array_like
        An N-dimensional input array.
    kernel_size : array_like, optional
        A scalar or an N-length list giving the size of the median filter
        window in each dimension.  Elements of `kernel_size` should be odd.
        If `kernel_size` is a scalar, then this scalar is used as the size in
        each dimension. Default size is 3 for each dimension.

    Returns
    -------
    out : ndarray
        An array the same size as input containing the median filtered
        result.

    """
    volume = atleast_1d(volume)
    if kernel_size is None:
        kernel_size = [3] * len(volume.shape)
    kernel_size = asarray(kernel_size)
    if len(kernel_size.shape) == 0:
        kernel_size = [kernel_size.item()] * len(volume.shape)
    kernel_size = asarray(kernel_size)

    for k in range(len(volume.shape)):
        if (kernel_size[k] % 2) != 1:
            raise ValueError("Each element of kernel_size should be odd.")

    domain = ones(kernel_size)

    numels = product(kernel_size, axis=0)
    order = numels // 2
    return sigtools._order_filterND(volume, domain, order)


def wiener(im, mysize=None, noise=None):
    """
    Perform a Wiener filter on an N-dimensional array.

    Apply a Wiener filter to the N-dimensional array `im`.

    Parameters
    ----------
    im : ndarray
        An N-dimensional array.
    mysize : int or arraylike, optional
        A scalar or an N-length list giving the size of the Wiener filter
        window in each dimension.  Elements of mysize should be odd.
        If mysize is a scalar, then this scalar is used as the size
        in each dimension.
    noise : float, optional
        The noise-power to use. If None, then noise is estimated as the
        average of the local variance of the input.

    Returns
    -------
    out : ndarray
        Wiener filtered result with the same shape as `im`.

    """
    im = asarray(im)
    if mysize is None:
        mysize = [3] * len(im.shape)
    mysize = asarray(mysize)

    # Estimate the local mean
    lMean = correlate(im, ones(mysize), 'same') / product(mysize, axis=0)

    # Estimate the local variance
    lVar = (correlate(im ** 2, ones(mysize), 'same') / product(mysize, axis=0)
            - lMean ** 2)

    # Estimate the noise power if needed.
    if noise is None:
        noise = mean(ravel(lVar), axis=0)

    res = (im - lMean)
    res *= (1 - noise / lVar)
    res += lMean
    out = where(lVar < noise, lMean, res)

    return out


def convolve2d(in1, in2, mode='full', boundary='fill', fillvalue=0):
    """
    Convolve two 2-dimensional arrays.

    Convolve `in1` and `in2` with output size determined by `mode`, and
    boundary conditions determined by `boundary` and `fillvalue`.

    Parameters
    ----------
    in1, in2 : array_like
        Two-dimensional input arrays to be convolved.
    mode : str {'full', 'valid', 'same'}, optional
        A string indicating the size of the output:

        ``full``
           The output is the full discrete linear convolution
           of the inputs. (Default)
        ``valid``
           The output consists only of those elements that do not
           rely on the zero-padding.
        ``same``
           The output is the same size as `in1`, centered
           with respect to the 'full' output.

    boundary : str {'fill', 'wrap', 'symm'}, optional
        A flag indicating how to handle boundaries:

<<<<<<< HEAD
        ``fill``
           pad input arrays with fillvalue. (default)
        ``wrap``
           circular boundary conditions.
        ``symm``
           symmetrical boundary conditions.
=======
        ``fill`` : pad input arrays with fillvalue. (default)

        ``wrap`` : circular boundary conditions.

        ``symm`` : symmetrical boundary conditions.
>>>>>>> 3f0be848

    fillvalue : scalar, optional
        Value to fill pad input arrays with. Default is 0.

    Returns
    -------
    out : ndarray
        A 2-dimensional array containing a subset of the discrete linear
        convolution of `in1` with `in2`.

    """
    in1 = asarray(in1)
    in2 = asarray(in2)

    if mode == 'valid':
        _check_valid_mode_shapes(in1.shape, in2.shape)

    val = _valfrommode(mode)
    bval = _bvalfromboundary(boundary)

    with warnings.catch_warnings():
        warnings.simplefilter('ignore', np.ComplexWarning)
        # FIXME: some cast generates a warning here
        out = sigtools._convolve2d(in1, in2, 1, val, bval, fillvalue)

    return out


def correlate2d(in1, in2, mode='full', boundary='fill', fillvalue=0):
    """
    Cross-correlate two 2-dimensional arrays.

    Cross correlate `in1` and `in2` with output size determined by `mode`, and
    boundary conditions determined by `boundary` and `fillvalue`.

    Parameters
    ----------
    in1, in2 : array_like
        Two-dimensional input arrays to be convolved.
<<<<<<< HEAD
    mode : str {'full', 'valid', 'same'}, optional
        A string indicating the size of the output:

        ``full``
           The output is the full discrete linear cross-correlation
           of the inputs. (Default)
        ``valid``
           The output consists only of those elements that do not
           rely on the zero-padding.
        ``same``
           The output is the same size as `in1`, centered
           with respect to the 'full' output.

    boundary : str {'fill', 'wrap', 'symm'}, optional
        A flag indicating how to handle boundaries:

        ``fill``
           pad input arrays with fillvalue. (default)
        ``wrap``
           circular boundary conditions.
        ``symm``
           symmetrical boundary conditions.
=======
    mode: str {'full', 'same', 'valid'}, optional
        A string indicating the size of the output:

        ``full`` : the output is the full discrete linear cross-correlation
                 of the inputs. (default)

        ``valid`` : the output consists only of those elements that do not
                 rely on the zero-padding.

        ``same`` : the output is the same size as `in1` centered
                 with respect to the 'full' output.

        ``full`` : the output is the full discrete linear cross-correlation
                 of the inputs. (Default)
    boundary : str {'fill', 'wrap', 'symm'}, optional
        A flag indicating how to handle boundaries:

        ``fill`` : pad input arrays with fillvalue. (default)

        ``wrap`` : circular boundary conditions.
>>>>>>> 3f0be848

        ``symm`` : symmetrical boundary conditions.
    fillvalue : scalar, optional
        Value to fill pad input arrays with. Default is 0.

    Returns
    -------
    correlate2d : ndarray
        A 2-dimensional array containing a subset of the discrete linear
        cross-correlation of `in1` with `in2`.

    """
    in1 = asarray(in1)
    in2 = asarray(in2)

    if mode == 'valid':
        _check_valid_mode_shapes(in1.shape, in2.shape)

    val = _valfrommode(mode)
    bval = _bvalfromboundary(boundary)

    with warnings.catch_warnings():
        warnings.simplefilter('ignore', np.ComplexWarning)
        # FIXME: some cast generates a warning here
        out = sigtools._convolve2d(in1, in2, 0, val, bval, fillvalue)

    return out


def medfilt2d(input, kernel_size=3):
    """
    Median filter a 2-dimensional array.

    Apply a median filter to the `input` array using a local window-size
    given by `kernel_size` (must be odd).

    Parameters
    ----------
    input : array_like
        A 2-dimensional input array.
    kernel_size : array_like, optional
        A scalar or a list of length 2, giving the size of the
        median filter window in each dimension.  Elements of
        `kernel_size` should be odd.  If `kernel_size` is a scalar,
        then this scalar is used as the size in each dimension.
        Default is a kernel of size (3, 3).

    Returns
    -------
    out : ndarray
        An array the same size as input containing the median filtered
        result.

    """
    image = asarray(input)
    if kernel_size is None:
        kernel_size = [3] * 2
    kernel_size = asarray(kernel_size)
    if len(kernel_size.shape) == 0:
        kernel_size = [kernel_size.item()] * 2
    kernel_size = asarray(kernel_size)

    for size in kernel_size:
        if (size % 2) != 1:
            raise ValueError("Each element of kernel_size should be odd.")

    return sigtools._medfilt2d(image, kernel_size)


def lfilter(b, a, x, axis=-1, zi=None):
    """
    Filter data along one-dimension with an IIR or FIR filter.

    Filter a data sequence, `x`, using a digital filter.  This works for many
    fundamental data types (including Object type).  The filter is a direct
    form II transposed implementation of the standard difference equation
    (see Notes).

    Parameters
    ----------
    b : array_like
        The numerator coefficient vector in a 1-D sequence.
    a : array_like
        The denominator coefficient vector in a 1-D sequence.  If ``a[0]``
        is not 1, then both `a` and `b` are normalized by ``a[0]``.
    x : array_like
        An N-dimensional input array.
    axis : int
        The axis of the input data array along which to apply the
        linear filter. The filter is applied to each subarray along
        this axis.  Default is -1.
    zi : array_like, optional
        Initial conditions for the filter delays.  It is a vector
        (or array of vectors for an N-dimensional input) of length
        ``max(len(a),len(b))-1``.  If `zi` is None or is not given then
        initial rest is assumed.  See `lfiltic` for more information.

    Returns
    -------
    y : array
        The output of the digital filter.
    zf : array, optional
        If `zi` is None, this is not returned, otherwise, `zf` holds the
        final filter delay values.

    Notes
    -----
    The filter function is implemented as a direct II transposed structure.
    This means that the filter implements::

       a[0]*y[n] = b[0]*x[n] + b[1]*x[n-1] + ... + b[nb]*x[n-nb]
                               - a[1]*y[n-1] - ... - a[na]*y[n-na]

    using the following difference equations::

         y[m] = b[0]*x[m] + z[0,m-1]
         z[0,m] = b[1]*x[m] + z[1,m-1] - a[1]*y[m]
         ...
         z[n-3,m] = b[n-2]*x[m] + z[n-2,m-1] - a[n-2]*y[m]
         z[n-2,m] = b[n-1]*x[m] - a[n-1]*y[m]

    where m is the output sample number and n=max(len(a),len(b)) is the
    model order.

    The rational transfer function describing this filter in the
    z-transform domain is::

                             -1               -nb
                 b[0] + b[1]z  + ... + b[nb] z
         Y(z) = ---------------------------------- X(z)
                             -1               -na
                 a[0] + a[1]z  + ... + a[na] z

    """
    if isscalar(a):
        a = [a]
    if zi is None:
        return sigtools._linear_filter(b, a, x, axis)
    else:
        return sigtools._linear_filter(b, a, x, axis, zi)


def lfiltic(b, a, y, x=None):
    """
    Construct initial conditions for lfilter.

    Given a linear filter (b, a) and initial conditions on the output `y`
    and the input `x`, return the inital conditions on the state vector zi
    which is used by `lfilter` to generate the output given the input.

    Parameters
    ----------
    b : array_like
        Linear filter term.
    a : array_like
        Linear filter term.
    y : array_like
        Initial conditions.

        If ``N=len(a) - 1``, then ``y = {y[-1], y[-2], ..., y[-N]}``.

        If `y` is too short, it is padded with zeros.
    x : array_like, optional
        Initial conditions.

        If ``M=len(b) - 1``, then ``x = {x[-1], x[-2], ..., x[-M]}``.

        If `x` is not given, its initial conditions are assumed zero.

        If `x` is too short, it is padded with zeros.

    Returns
    -------
    zi : ndarray
        The state vector ``zi``.
        ``zi = {z_0[-1], z_1[-1], ..., z_K-1[-1]}``, where ``K = max(M,N)``.

    See Also
    --------
    lfilter

    """
    N = np.size(a) - 1
    M = np.size(b) - 1
    K = max(M, N)
    y = asarray(y)
    zi = zeros(K, y.dtype.char)
    if x is None:
        x = zeros(M, y.dtype.char)
    else:
        x = asarray(x)
        L = np.size(x)
        if L < M:
            x = r_[x, zeros(M - L)]
    L = np.size(y)
    if L < N:
        y = r_[y, zeros(N - L)]

    for m in range(M):
        zi[m] = sum(b[m + 1:] * x[:M - m], axis=0)

    for m in range(N):
        zi[m] -= sum(a[m + 1:] * y[:N - m], axis=0)

    return zi


def deconvolve(signal, divisor):
    """Deconvolves `divisor` out of `signal`.

    """
    num = atleast_1d(signal)
    den = atleast_1d(divisor)
    N = len(num)
    D = len(den)
    if D > N:
        quot = []
        rem = num
    else:
        input = ones(N - D + 1, float)
        input[1:] = 0
        quot = lfilter(num, den, input)
        rem = num - convolve(den, quot, mode='full')
    return quot, rem


def hilbert(x, N=None, axis=-1):
    """
    Compute the analytic signal.

    The transformation is done along the last axis by default.

    Parameters
    ----------
    x : array_like
        Signal data
    N : int, optional
        Number of Fourier components.  Default: ``x.shape[axis]``
    axis : int, optional
        Axis along which to do the transformation.  Default: -1.

    Returns
    -------
    xa : ndarray
        Analytic signal of `x`, of each 1-D array along `axis`

    Notes
    -----
    The analytic signal `x_a(t)` of `x(t)` is::

        x_a = F^{-1}(F(x) 2U) = x + i y

    where ``F`` is the Fourier transform, ``U`` the unit step function,
    and ``y`` the Hilbert transform of ``x``. [1]_

    `axis` argument is new in scipy 0.8.0.

    References
    ----------
    .. [1] Wikipedia, "Analytic signal".
           http://en.wikipedia.org/wiki/Analytic_signal

    """
    x = asarray(x)
    if iscomplexobj(x):
        raise ValueError("x must be real.")
    if N is None:
        N = x.shape[axis]
    if N <= 0:
        raise ValueError("N must be positive.")

    Xf = fft(x, N, axis=axis)
    h = zeros(N)
    if N % 2 == 0:
        h[0] = h[N // 2] = 1
        h[1:N // 2] = 2
    else:
        h[0] = 1
        h[1:(N + 1) // 2] = 2

    if len(x.shape) > 1:
        ind = [newaxis] * x.ndim
        ind[axis] = slice(None)
        h = h[ind]
    x = ifft(Xf * h, axis=axis)
    return x


def hilbert2(x, N=None):
    """
    Compute the '2-D' analytic signal of `x`

    Parameters
    ----------
    x : array_like
        2-D signal data.
    N : int or tuple of two ints, optional
        Number of Fourier components. Default is ``x.shape``

    Returns
    -------
    xa : ndarray
        Analytic signal of `x` taken along axes (0,1).

    References
    ----------
    .. [1] Wikipedia, "Analytic signal",
        http://en.wikipedia.org/wiki/Analytic_signal

    """
    x = atleast_2d(x)
    if len(x.shape) > 2:
        raise ValueError("x must be rank 2.")
    if iscomplexobj(x):
        raise ValueError("x must be real.")
    if N is None:
        N = x.shape
    elif isinstance(N, int):
        if N <= 0:
            raise ValueError("N must be positive.")
        N = (N, N)
    elif len(N) != 2 or np.any(np.asarray(N) <= 0):
        raise ValueError("When given as a tuple, N must hold exactly "
                         "two positive integers")

    Xf = fft2(x, N, axes=(0, 1))
    h1 = zeros(N[0], 'd')
    h2 = zeros(N[1], 'd')
    for p in range(2):
        h = eval("h%d" % (p + 1))
        N1 = N[p]
        if N1 % 2 == 0:
            h[0] = h[N1 // 2] = 1
            h[1:N1 // 2] = 2
        else:
            h[0] = 1
            h[1:(N1 + 1) // 2] = 2
        exec("h%d = h" % (p + 1), globals(), locals())

    h = h1[:, newaxis] * h2[newaxis, :]
    k = len(x.shape)
    while k > 2:
        h = h[:, newaxis]
        k -= 1
    x = ifft2(Xf * h, axes=(0, 1))
    return x


def cmplx_sort(p):
    "sort roots based on magnitude."
    p = asarray(p)
    if iscomplexobj(p):
        indx = argsort(abs(p))
    else:
        indx = argsort(p)
    return take(p, indx, 0), indx


def unique_roots(p, tol=1e-3, rtype='min'):
    """
    Determine unique roots and their multiplicities from a list of roots.

    Parameters
    ----------
    p : array_like
        The list of roots.
    tol : float, optional
        The tolerance for two roots to be considered equal. Default is 1e-3.
    rtype : {'max', 'min, 'avg'}, optional
        How to determine the returned root if multiple roots are within
        `tol` of each other.

          - 'max': pick the maximum of those roots.
          - 'min': pick the minimum of those roots.
          - 'avg': take the average of those roots.

    Returns
    -------
    pout : ndarray
        The list of unique roots, sorted from low to high.
    mult : ndarray
        The multiplicity of each root.

    Notes
    -----
    This utility function is not specific to roots but can be used for any
    sequence of values for which uniqueness and multiplicity has to be
    determined. For a more general routine, see `numpy.unique`.

    Examples
    --------
    >>> from scipy import signal
    >>> vals = [0, 1.3, 1.31, 2.8, 1.25, 2.2, 10.3]
    >>> uniq, mult = signal.unique_roots(vals, tol=2e-2, rtype='avg')

    Check which roots have multiplicity larger than 1:

    >>> uniq[mult > 1]
    array([ 1.305])

    """
    if rtype in ['max', 'maximum']:
        comproot = np.maximum
    elif rtype in ['min', 'minimum']:
        comproot = np.minimum
    elif rtype in ['avg', 'mean']:
        comproot = np.mean
    p = asarray(p) * 1.0
    tol = abs(tol)
    p, indx = cmplx_sort(p)
    pout = []
    mult = []
    indx = -1
    curp = p[0] + 5 * tol
    sameroots = []
    for k in range(len(p)):
        tr = p[k]
        if abs(tr - curp) < tol:
            sameroots.append(tr)
            curp = comproot(sameroots)
            pout[indx] = curp
            mult[indx] += 1
        else:
            pout.append(tr)
            curp = tr
            sameroots = [tr]
            indx += 1
            mult.append(1)
    return array(pout), array(mult)


def invres(r, p, k, tol=1e-3, rtype='avg'):
    """
    Compute b(s) and a(s) from partial fraction expansion: r,p,k

    If ``M = len(b)`` and ``N = len(a)``::

                b(s)     b[0] x**(M-1) + b[1] x**(M-2) + ... + b[M-1]
        H(s) = ------ = ----------------------------------------------
                a(s)     a[0] x**(N-1) + a[1] x**(N-2) + ... + a[N-1]

                 r[0]       r[1]             r[-1]
             = -------- + -------- + ... + --------- + k(s)
               (s-p[0])   (s-p[1])         (s-p[-1])

    If there are any repeated roots (closer than tol), then the partial
    fraction expansion has terms like::

          r[i]      r[i+1]              r[i+n-1]
        -------- + ----------- + ... + -----------
        (s-p[i])  (s-p[i])**2          (s-p[i])**n

    Parameters
    ----------
    r : ndarray
        Residues.
    p : ndarray
        Poles.
    k : ndarray
        Coefficients of the direct polynomial term.
    tol : float, optional
        The tolerance for two roots to be considered equal. Default is 1e-3.
    rtype : {'max', 'min, 'avg'}, optional
        How to determine the returned root if multiple roots are within
        `tol` of each other.

          'max': pick the maximum of those roots.

          'min': pick the minimum of those roots.

          'avg': take the average of those roots.

    See Also
    --------
    residue, unique_roots

    """
    extra = k
    p, indx = cmplx_sort(p)
    r = take(r, indx, 0)
    pout, mult = unique_roots(p, tol=tol, rtype=rtype)
    p = []
    for k in range(len(pout)):
        p.extend([pout[k]] * mult[k])
    a = atleast_1d(poly(p))
    if len(extra) > 0:
        b = polymul(extra, a)
    else:
        b = [0]
    indx = 0
    for k in range(len(pout)):
        temp = []
        for l in range(len(pout)):
            if l != k:
                temp.extend([pout[l]] * mult[l])
        for m in range(mult[k]):
            t2 = temp[:]
            t2.extend([pout[k]] * (mult[k] - m - 1))
            b = polyadd(b, r[indx] * poly(t2))
            indx += 1
    b = real_if_close(b)
    while allclose(b[0], 0, rtol=1e-14) and (b.shape[-1] > 1):
        b = b[1:]
    return b, a


def residue(b, a, tol=1e-3, rtype='avg'):
    """
    Compute partial-fraction expansion of b(s) / a(s).

    If ``M = len(b)`` and ``N = len(a)``, then the partial-fraction
    expansion H(s) is defined as::

              b(s)     b[0] s**(M-1) + b[1] s**(M-2) + ... + b[M-1]
      H(s) = ------ = ----------------------------------------------
              a(s)     a[0] s**(N-1) + a[1] s**(N-2) + ... + a[N-1]

               r[0]       r[1]             r[-1]
           = -------- + -------- + ... + --------- + k(s)
             (s-p[0])   (s-p[1])         (s-p[-1])

    If there are any repeated roots (closer together than `tol`), then H(s)
    has terms like::

            r[i]      r[i+1]              r[i+n-1]
          -------- + ----------- + ... + -----------
          (s-p[i])  (s-p[i])**2          (s-p[i])**n

    Returns
    -------
    r : ndarray
        Residues.
    p : ndarray
        Poles.
    k : ndarray
        Coefficients of the direct polynomial term.

    See Also
    --------
    invres, numpy.poly, unique_roots

    """

    b, a = map(asarray, (b, a))
    rscale = a[0]
    k, b = polydiv(b, a)
    p = roots(a)
    r = p * 0.0
    pout, mult = unique_roots(p, tol=tol, rtype=rtype)
    p = []
    for n in range(len(pout)):
        p.extend([pout[n]] * mult[n])
    p = asarray(p)
    # Compute the residue from the general formula
    indx = 0
    for n in range(len(pout)):
        bn = b.copy()
        pn = []
        for l in range(len(pout)):
            if l != n:
                pn.extend([pout[l]] * mult[l])
        an = atleast_1d(poly(pn))
        # bn(s) / an(s) is (s-po[n])**Nn * b(s) / a(s) where Nn is
        # multiplicity of pole at po[n]
        sig = mult[n]
        for m in range(sig, 0, -1):
            if sig > m:
                # compute next derivative of bn(s) / an(s)
                term1 = polymul(polyder(bn, 1), an)
                term2 = polymul(bn, polyder(an, 1))
                bn = polysub(term1, term2)
                an = polymul(an, an)
            r[indx + m - 1] = polyval(bn, pout[n]) / polyval(an, pout[n]) \
                          / factorial(sig - m)
        indx += sig
    return r / rscale, p, k


def residuez(b, a, tol=1e-3, rtype='avg'):
    """
    Compute partial-fraction expansion of b(z) / a(z).

    If ``M = len(b)`` and ``N = len(a)``::

                b(z)     b[0] + b[1] z**(-1) + ... + b[M-1] z**(-M+1)
        H(z) = ------ = ----------------------------------------------
                a(z)     a[0] + a[1] z**(-1) + ... + a[N-1] z**(-N+1)

                 r[0]                   r[-1]
         = --------------- + ... + ---------------- + k[0] + k[1]z**(-1) ...
           (1-p[0]z**(-1))         (1-p[-1]z**(-1))

    If there are any repeated roots (closer than tol), then the partial
    fraction expansion has terms like::

             r[i]              r[i+1]                    r[i+n-1]
        -------------- + ------------------ + ... + ------------------
        (1-p[i]z**(-1))  (1-p[i]z**(-1))**2         (1-p[i]z**(-1))**n

    See also
    --------
    invresz, unique_roots

    """
    b, a = map(asarray, (b, a))
    gain = a[0]
    brev, arev = b[::-1], a[::-1]
    krev, brev = polydiv(brev, arev)
    if krev == []:
        k = []
    else:
        k = krev[::-1]
    b = brev[::-1]
    p = roots(a)
    r = p * 0.0
    pout, mult = unique_roots(p, tol=tol, rtype=rtype)
    p = []
    for n in range(len(pout)):
        p.extend([pout[n]] * mult[n])
    p = asarray(p)
    # Compute the residue from the general formula (for discrete-time)
    #  the polynomial is in z**(-1) and the multiplication is by terms
    #  like this (1-p[i] z**(-1))**mult[i].  After differentiation,
    #  we must divide by (-p[i])**(m-k) as well as (m-k)!
    indx = 0
    for n in range(len(pout)):
        bn = brev.copy()
        pn = []
        for l in range(len(pout)):
            if l != n:
                pn.extend([pout[l]] * mult[l])
        an = atleast_1d(poly(pn))[::-1]
        # bn(z) / an(z) is (1-po[n] z**(-1))**Nn * b(z) / a(z) where Nn is
        # multiplicity of pole at po[n] and b(z) and a(z) are polynomials.
        sig = mult[n]
        for m in range(sig, 0, -1):
            if sig > m:
                # compute next derivative of bn(s) / an(s)
                term1 = polymul(polyder(bn, 1), an)
                term2 = polymul(bn, polyder(an, 1))
                bn = polysub(term1, term2)
                an = polymul(an, an)
            r[indx + m - 1] = (polyval(bn, 1.0 / pout[n]) /
                               polyval(an, 1.0 / pout[n]) /
                               factorial(sig - m) / (-pout[n]) ** (sig - m))
        indx += sig
    return r / gain, p, k


def invresz(r, p, k, tol=1e-3, rtype='avg'):
    """
    Compute b(z) and a(z) from partial fraction expansion: r,p,k

    If ``M = len(b)`` and ``N = len(a)``::

                b(z)     b[0] + b[1] z**(-1) + ... + b[M-1] z**(-M+1)
        H(z) = ------ = ----------------------------------------------
                a(z)     a[0] + a[1] z**(-1) + ... + a[N-1] z**(-N+1)

                     r[0]                   r[-1]
             = --------------- + ... + ---------------- + k[0] + k[1]z**(-1) ...
               (1-p[0]z**(-1))         (1-p[-1]z**(-1))

    If there are any repeated roots (closer than tol), then the partial
    fraction expansion has terms like::

             r[i]              r[i+1]                    r[i+n-1]
        -------------- + ------------------ + ... + ------------------
        (1-p[i]z**(-1))  (1-p[i]z**(-1))**2         (1-p[i]z**(-1))**n

    See Also
    --------
    residuez, unique_roots

    """
    extra = asarray(k)
    p, indx = cmplx_sort(p)
    r = take(r, indx, 0)
    pout, mult = unique_roots(p, tol=tol, rtype=rtype)
    p = []
    for k in range(len(pout)):
        p.extend([pout[k]] * mult[k])
    a = atleast_1d(poly(p))
    if len(extra) > 0:
        b = polymul(extra, a)
    else:
        b = [0]
    indx = 0
    brev = asarray(b)[::-1]
    for k in range(len(pout)):
        temp = []
        # Construct polynomial which does not include any of this root
        for l in range(len(pout)):
            if l != k:
                temp.extend([pout[l]] * mult[l])
        for m in range(mult[k]):
            t2 = temp[:]
            t2.extend([pout[k]] * (mult[k] - m - 1))
            brev = polyadd(brev, (r[indx] * poly(t2))[::-1])
            indx += 1
    b = real_if_close(brev[::-1])
    return b, a


def resample(x, num, t=None, axis=0, window=None):
    """
    Resample `x` to `num` samples using Fourier method along the given axis.

    The resampled signal starts at the same value as `x` but is sampled
    with a spacing of ``len(x) / num * (spacing of x)``.  Because a
    Fourier method is used, the signal is assumed to be periodic.

    Parameters
    ----------
    x : array_like
        The data to be resampled.
    num : int
        The number of samples in the resampled signal.
    t : array_like, optional
        If `t` is given, it is assumed to be the sample positions
        associated with the signal data in `x`.
    axis : int, optional
        The axis of `x` that is resampled.  Default is 0.
    window : array_like, callable, string, float, or tuple, optional
        Specifies the window applied to the signal in the Fourier
        domain.  See below for details.

    Returns
    -------
    resampled_x or (resampled_x, resampled_t)
        Either the resampled array, or, if `t` was given, a tuple
        containing the resampled array and the corresponding resampled
        positions.

    Notes
    -----
    The argument `window` controls a Fourier-domain window that tapers
    the Fourier spectrum before zero-padding to alleviate ringing in
    the resampled values for sampled signals you didn't intend to be
    interpreted as band-limited.

    If `window` is a function, then it is called with a vector of inputs
    indicating the frequency bins (i.e. fftfreq(x.shape[axis]) ).

    If `window` is an array of the same length as `x.shape[axis]` it is
    assumed to be the window to be applied directly in the Fourier
    domain (with dc and low-frequency first).

    For any other type of `window`, the function `scipy.signal.get_window`
    is called to generate the window.

    The first sample of the returned vector is the same as the first
    sample of the input vector.  The spacing between samples is changed
    from dx to:

        dx * len(x) / num

    If `t` is not None, then it represents the old sample positions,
    and the new sample positions will be returned as well as the new
    samples.

    """
    x = asarray(x)
    X = fft(x, axis=axis)
    Nx = x.shape[axis]
    if window is not None:
        if callable(window):
            W = window(fftfreq(Nx))
        elif isinstance(window, ndarray) and window.shape == (Nx,):
            W = window
        else:
            W = ifftshift(get_window(window, Nx))
        newshape = ones(len(x.shape))
        newshape[axis] = len(W)
        W.shape = newshape
        X = X * W
    sl = [slice(None)] * len(x.shape)
    newshape = list(x.shape)
    newshape[axis] = num
    N = int(np.minimum(num, Nx))
    Y = zeros(newshape, 'D')
    sl[axis] = slice(0, (N + 1) // 2)
    Y[sl] = X[sl]
    sl[axis] = slice(-(N - 1) // 2, None)
    Y[sl] = X[sl]
    y = ifft(Y, axis=axis) * (float(num) / float(Nx))

    if x.dtype.char not in ['F', 'D']:
        y = y.real

    if t is None:
        return y
    else:
        new_t = arange(0, num) * (t[1] - t[0]) * Nx / float(num) + t[0]
        return y, new_t


def detrend(data, axis=-1, type='linear', bp=0):
    """
    Remove linear trend along axis from data.

    Parameters
    ----------
    data : array_like
        The input data.
    axis : int, optional
        The axis along which to detrend the data. By default this is the
        last axis (-1).
    type : {'linear', 'constant'}, optional
        The type of detrending. If ``type == 'linear'`` (default),
        the result of a linear least-squares fit to `data` is subtracted
        from `data`.
        If ``type == 'constant'``, only the mean of `data` is subtracted.
    bp : array_like of ints, optional
        A sequence of break points. If given, an individual linear fit is
        performed for each part of `data` between two break points.
        Break points are specified as indices into `data`.

    Returns
    -------
    ret : ndarray
        The detrended input data.

    Examples
    --------
    >>> from scipy import signal
    >>> randgen = np.random.RandomState(9)
    >>> npoints = 1e3
    >>> noise = randgen.randn(npoints)
    >>> x = 3 + 2*np.linspace(0, 1, npoints) + noise
    >>> (signal.detrend(x) - noise).max() < 0.01
    True

    """
    if type not in ['linear', 'l', 'constant', 'c']:
        raise ValueError("Trend type must be 'linear' or 'constant'.")
    data = asarray(data)
    dtype = data.dtype.char
    if dtype not in 'dfDF':
        dtype = 'd'
    if type in ['constant', 'c']:
        ret = data - expand_dims(mean(data, axis), axis)
        return ret
    else:
        dshape = data.shape
        N = dshape[axis]
        bp = sort(unique(r_[0, bp, N]))
        if np.any(bp > N):
            raise ValueError("Breakpoints must be less than length "
                    "of data along given axis.")
        Nreg = len(bp) - 1
        # Restructure data so that axis is along first dimension and
        #  all other dimensions are collapsed into second dimension
        rnk = len(dshape)
        if axis < 0:
            axis = axis + rnk
        newdims = r_[axis, 0:axis, axis + 1:rnk]
        newdata = reshape(transpose(data, tuple(newdims)),
                          (N, prod(dshape, axis=0) // N))
        newdata = newdata.copy()  # make sure we have a copy
        if newdata.dtype.char not in 'dfDF':
            newdata = newdata.astype(dtype)
        # Find leastsq fit and remove it for each piece
        for m in range(Nreg):
            Npts = bp[m + 1] - bp[m]
            A = ones((Npts, 2), dtype)
            A[:, 0] = cast[dtype](arange(1, Npts + 1) * 1.0 / Npts)
            sl = slice(bp[m], bp[m + 1])
            coef, resids, rank, s = linalg.lstsq(A, newdata[sl])
            newdata[sl] = newdata[sl] - dot(A, coef)
        # Put data back in original shape.
        tdshape = take(dshape, newdims, 0)
        ret = reshape(newdata, tuple(tdshape))
        vals = list(range(1, rnk))
        olddims = vals[:axis] + [0] + vals[axis:]
        ret = transpose(ret, tuple(olddims))
        return ret


def lfilter_zi(b, a):
    """
    Compute an initial state `zi` for the lfilter function that corresponds
    to the steady state of the step response.

    A typical use of this function is to set the initial state so that the
    output of the filter starts at the same value as the first element of
    the signal to be filtered.

    Parameters
    ----------
    b, a : array_like (1-D)
        The IIR filter coefficients. See `lfilter` for more
        information.

    Returns
    -------
    zi : 1-D ndarray
        The initial state for the filter.

    Notes
    -----
    A linear filter with order m has a state space representation (A, B, C, D),
    for which the output y of the filter can be expressed as::

        z(n+1) = A*z(n) + B*x(n)
        y(n)   = C*z(n) + D*x(n)

    where z(n) is a vector of length m, A has shape (m, m), B has shape
    (m, 1), C has shape (1, m) and D has shape (1, 1) (assuming x(n) is
    a scalar).  lfilter_zi solves::

        zi = A*zi + B

    In other words, it finds the initial condition for which the response
    to an input of all ones is a constant.

    Given the filter coefficients `a` and `b`, the state space matrices
    for the transposed direct form II implementation of the linear filter,
    which is the implementation used by scipy.signal.lfilter, are::

        A = scipy.linalg.companion(a).T
        B = b[1:] - a[1:]*b[0]

    assuming `a[0]` is 1.0; if `a[0]` is not 1, `a` and `b` are first
    divided by a[0].

    Examples
    --------
    The following code creates a lowpass Butterworth filter. Then it
    applies that filter to an array whose values are all 1.0; the
    output is also all 1.0, as expected for a lowpass filter.  If the
    `zi` argument of `lfilter` had not been given, the output would have
    shown the transient signal.

    >>> from numpy import array, ones
    >>> from scipy.signal import lfilter, lfilter_zi, butter
    >>> b, a = butter(5, 0.25)
    >>> zi = lfilter_zi(b, a)
    >>> y, zo = lfilter(b, a, ones(10), zi=zi)
    >>> y
    array([1.,  1.,  1.,  1.,  1.,  1.,  1.,  1.,  1.,  1.])

    Another example:

    >>> x = array([0.5, 0.5, 0.5, 0.0, 0.0, 0.0, 0.0])
    >>> y, zf = lfilter(b, a, x, zi=zi*x[0])
    >>> y
    array([ 0.5       ,  0.5       ,  0.5       ,  0.49836039,  0.48610528,
        0.44399389,  0.35505241])

    Note that the `zi` argument to `lfilter` was computed using
    `lfilter_zi` and scaled by `x[0]`.  Then the output `y` has no
    transient until the input drops from 0.5 to 0.0.

    """

    # FIXME: Can this function be replaced with an appropriate
    # use of lfiltic?  For example, when b,a = butter(N,Wn),
    #    lfiltic(b, a, y=numpy.ones_like(a), x=numpy.ones_like(b)).
    #

    # We could use scipy.signal.normalize, but it uses warnings in
    # cases where a ValueError is more appropriate, and it allows
    # b to be 2D.
    b = np.atleast_1d(b)
    if b.ndim != 1:
        raise ValueError("Numerator b must be rank 1.")
    a = np.atleast_1d(a)
    if a.ndim != 1:
        raise ValueError("Denominator a must be rank 1.")

    while len(a) > 1 and a[0] == 0.0:
        a = a[1:]
    if a.size < 1:
        raise ValueError("There must be at least one nonzero `a` coefficient.")

    if a[0] != 1.0:
        # Normalize the coefficients so a[0] == 1.
        a = a / a[0]
        b = b / a[0]

    n = max(len(a), len(b))

    # Pad a or b with zeros so they are the same length.
    if len(a) < n:
        a = np.r_[a, np.zeros(n - len(a))]
    elif len(b) < n:
        b = np.r_[b, np.zeros(n - len(b))]

    IminusA = np.eye(n - 1) - linalg.companion(a).T
    B = b[1:] - a[1:] * b[0]
    # Solve zi = A*zi + B
    zi = np.linalg.solve(IminusA, B)

    # For future reference: we could also use the following
    # explicit formulas to solve the linear system:
    #
    # zi = np.zeros(n - 1)
    # zi[0] = B.sum() / IminusA[:,0].sum()
    # asum = 1.0
    # csum = 0.0
    # for k in range(1,n-1):
    #     asum += a[k]
    #     csum += b[k] - a[k]*b[0]
    #     zi[k] = asum*zi[0] - csum

    return zi


def filtfilt(b, a, x, axis=-1, padtype='odd', padlen=None):
    """
    A forward-backward filter.

    This function applies a linear filter twice, once forward
    and once backwards.  The combined filter has linear phase.

    Before applying the filter, the function can pad the data along the
    given axis in one of three ways: odd, even or constant.  The odd
    and even extensions have the corresponding symmetry about the end point
    of the data.  The constant extension extends the data with the values
    at end points.  On both the forward and backwards passes, the
    initial condition of the filter is found by using `lfilter_zi` and
    scaling it by the end point of the extended data.

    Parameters
    ----------
    b : (N,) array_like
        The numerator coefficient vector of the filter.
    a : (N,) array_like
        The denominator coefficient vector of the filter.  If a[0]
        is not 1, then both a and b are normalized by a[0].
    x : array_like
        The array of data to be filtered.
    axis : int, optional
        The axis of `x` to which the filter is applied.
        Default is -1.
    padtype : str or None, optional
        Must be 'odd', 'even', 'constant', or None.  This determines the
        type of extension to use for the padded signal to which the filter
        is applied.  If `padtype` is None, no padding is used.  The default
        is 'odd'.
    padlen : int or None, optional
        The number of elements by which to extend `x` at both ends of
        `axis` before applying the filter. This value must be less than
        `x.shape[axis]-1`.  `padlen=0` implies no padding.
        The default value is 3*max(len(a),len(b)).

    Returns
    -------
    y : ndarray
        The filtered output, an array of type numpy.float64 with the same
        shape as `x`.

    See Also
    --------
    lfilter_zi, lfilter

    Examples
    --------
    First we create a one second signal that is the sum of two pure sine
    waves, with frequencies 5 Hz and 250 Hz, sampled at 2000 Hz.

    >>> t = np.linspace(0, 1.0, 2001)
    >>> xlow = np.sin(2 * np.pi * 5 * t)
    >>> xhigh = np.sin(2 * np.pi * 250 * t)
    >>> x = xlow + xhigh

    Now create a lowpass Butterworth filter with a cutoff of 0.125 times
    the Nyquist rate, or 125 Hz, and apply it to x with filtfilt.  The
    result should be approximately xlow, with no phase shift.

    >>> from scipy import signal
    >>> b, a = signal.butter(8, 0.125)
    >>> y = signal.filtfilt(b, a, x, padlen=150)
    >>> np.abs(y - xlow).max()
    9.1086182074789912e-06

    We get a fairly clean result for this artificial example because
    the odd extension is exact, and with the moderately long padding,
    the filter's transients have dissipated by the time the actual data
    is reached.  In general, transient effects at the edges are
    unavoidable.

    """

    if padtype not in ['even', 'odd', 'constant', None]:
        raise ValueError(("Unknown value '%s' given to padtype.  padtype must "
                         "be 'even', 'odd', 'constant', or None.") %
                            padtype)

    b = np.asarray(b)
    a = np.asarray(a)
    x = np.asarray(x)

    ntaps = max(len(a), len(b))

    if padtype is None:
        padlen = 0

    if padlen is None:
        # Original padding; preserved for backwards compatibility.
        edge = ntaps * 3
    else:
        edge = padlen

    # x's 'axis' dimension must be bigger than edge.
    if x.shape[axis] <= edge:
        raise ValueError("The length of the input vector x must be at least "
                         "padlen, which is %d." % edge)

    if padtype is not None and edge > 0:
        # Make an extension of length `edge` at each
        # end of the input array.
        if padtype == 'even':
            ext = even_ext(x, edge, axis=axis)
        elif padtype == 'odd':
            ext = odd_ext(x, edge, axis=axis)
        else:
            ext = const_ext(x, edge, axis=axis)
    else:
        ext = x

    # Get the steady state of the filter's step response.
    zi = lfilter_zi(b, a)

    # Reshape zi and create x0 so that zi*x0 broadcasts
    # to the correct value for the 'zi' keyword argument
    # to lfilter.
    zi_shape = [1] * x.ndim
    zi_shape[axis] = zi.size
    zi = np.reshape(zi, zi_shape)
    x0 = axis_slice(ext, stop=1, axis=axis)

    # Forward filter.
    (y, zf) = lfilter(b, a, ext, axis=axis, zi=zi * x0)

    # Backward filter.
    # Create y0 so zi*y0 broadcasts appropriately.
    y0 = axis_slice(y, start=-1, axis=axis)
    (y, zf) = lfilter(b, a, axis_reverse(y, axis=axis), axis=axis, zi=zi * y0)

    # Reverse y.
    y = axis_reverse(y, axis=axis)

    if edge > 0:
        # Slice the actual signal from the extended signal.
        y = axis_slice(y, start=edge, stop=-edge, axis=axis)

    return y


from scipy.signal.filter_design import cheby1
from scipy.signal.fir_filter_design import firwin


def decimate(x, q, n=None, ftype='iir', axis=-1):
<<<<<<< HEAD
    """Downsample the signal `x` by an integer factor `q`, using an order `n`
    filter.
=======
    """
    Downsample the signal by using a filter.
>>>>>>> 3f0be848

    By default, an order 8 Chebyshev type I filter is used.  A 30 point FIR
    filter with hamming window is used if `ftype` is 'fir'.

    Parameters
    ----------
    x : ndarray
        The signal to be downsampled, as an N-dimensional array.
    q : int
        The downsampling factor.
    n : int, optional
        The order of the filter (1 less than the length for 'fir').
    ftype : str {'iir', 'fir'}, optional
        The type of the lowpass filter.
    axis : int, optional
        The axis along which to decimate.

    Returns
    -------
    y : ndarray
        The down-sampled signal.

    See also
    --------
    resample

    """

    if not isinstance(q, int):
        raise TypeError("q must be an integer")

    if n is None:
        if ftype == 'fir':
            n = 30
        else:
            n = 8

    if ftype == 'fir':
        b = firwin(n + 1, 1. / q, window='hamming')
        a = 1.
    else:
        b, a = cheby1(n, 0.05, 0.8 / q)

    y = lfilter(b, a, x, axis=axis)

    sl = [slice(None)] * y.ndim
    sl[axis] = slice(None, None, q)
    return y[sl]<|MERGE_RESOLUTION|>--- conflicted
+++ resolved
@@ -69,16 +69,11 @@
     """
     Cross-correlate two N-dimensional arrays.
 
-<<<<<<< HEAD
     Cross-correlate `in1` and `in2`, with the output size determined by the
-=======
-    Cross-correlate `in1` and `in2` with the output size determined by the
->>>>>>> 3f0be848
     `mode` argument.
 
     Parameters
     ----------
-<<<<<<< HEAD
     in1 : array_like
         First input.
     in2 : array_like
@@ -98,28 +93,7 @@
 
     Returns
     -------
-    out : array
-=======
-    in1 : array
-        First input.
-    in2 : array
-        Second input. Should have the same number of dimensions as `in1`.
-    mode : str {'valid', 'same', 'full'}, optional
-        A string indicating the size of the output:
-
-        ``valid`` : the output consists only of those elements that do not
-              rely on the zero-padding.
-
-        ``same`` : the output is the same size as `in1` centered
-              with respect to the 'full' output.
-
-        ``full`` : the output is the full discrete linear cross-correlation
-              of the inputs (default).
-
-    Returns
-    -------
     correlate : array
->>>>>>> 3f0be848
         An N-dimensional array containing a subset of the discrete linear
         cross-correlation of `in1` with `in2`.
 
@@ -256,7 +230,6 @@
 
     Parameters
     ----------
-<<<<<<< HEAD
     in1 : array_like
         First input.
     in2 : array_like
@@ -276,32 +249,9 @@
 
     Returns
     -------
-    out : array
+    convolve : array
         An N-dimensional array containing a subset of the discrete linear
         convolution of `in1` with `in2`.
-=======
-    in1 : array
-        first input.
-    in2 : array
-        second input. Should have the same number of dimensions as `in1`.
-    mode : str {'valid', 'same', 'full'}
-        a string indicating the size of the output:
-
-        ``full`` : the output is the full discrete linear cross-correlation
-           of the inputs. (Default)
-
-        ``valid`` : the output consists only of those elements that do not
-           rely on the zero-padding.
-
-        ``same`` : the output is the same size as `in1` centered
-           with respect to the 'full' output.
-
-    Returns
-    -------
-    convolve : array
-        an N-dimensional array containing a subset of the discrete linear
-        cross-correlation of `in1` with `in2`.
->>>>>>> 3f0be848
 
     """
     volume = asarray(in1)
@@ -499,20 +449,12 @@
     boundary : str {'fill', 'wrap', 'symm'}, optional
         A flag indicating how to handle boundaries:
 
-<<<<<<< HEAD
         ``fill``
            pad input arrays with fillvalue. (default)
         ``wrap``
            circular boundary conditions.
         ``symm``
            symmetrical boundary conditions.
-=======
-        ``fill`` : pad input arrays with fillvalue. (default)
-
-        ``wrap`` : circular boundary conditions.
-
-        ``symm`` : symmetrical boundary conditions.
->>>>>>> 3f0be848
 
     fillvalue : scalar, optional
         Value to fill pad input arrays with. Default is 0.
@@ -552,7 +494,6 @@
     ----------
     in1, in2 : array_like
         Two-dimensional input arrays to be convolved.
-<<<<<<< HEAD
     mode : str {'full', 'valid', 'same'}, optional
         A string indicating the size of the output:
 
@@ -575,30 +516,7 @@
            circular boundary conditions.
         ``symm``
            symmetrical boundary conditions.
-=======
-    mode: str {'full', 'same', 'valid'}, optional
-        A string indicating the size of the output:
-
-        ``full`` : the output is the full discrete linear cross-correlation
-                 of the inputs. (default)
-
-        ``valid`` : the output consists only of those elements that do not
-                 rely on the zero-padding.
-
-        ``same`` : the output is the same size as `in1` centered
-                 with respect to the 'full' output.
-
-        ``full`` : the output is the full discrete linear cross-correlation
-                 of the inputs. (Default)
-    boundary : str {'fill', 'wrap', 'symm'}, optional
-        A flag indicating how to handle boundaries:
-
-        ``fill`` : pad input arrays with fillvalue. (default)
-
-        ``wrap`` : circular boundary conditions.
->>>>>>> 3f0be848
-
-        ``symm`` : symmetrical boundary conditions.
+
     fillvalue : scalar, optional
         Value to fill pad input arrays with. Default is 0.
 
@@ -1753,13 +1671,8 @@
 
 
 def decimate(x, q, n=None, ftype='iir', axis=-1):
-<<<<<<< HEAD
-    """Downsample the signal `x` by an integer factor `q`, using an order `n`
-    filter.
-=======
     """
     Downsample the signal by using a filter.
->>>>>>> 3f0be848
 
     By default, an order 8 Chebyshev type I filter is used.  A 30 point FIR
     filter with hamming window is used if `ftype` is 'fir'.
