# Copyright 2002 Gary Strangman.  All rights reserved
# Copyright 2002-2016 The SciPy Developers
#
# The original code from Gary Strangman was heavily adapted for
# use in SciPy by Travis Oliphant.  The original code came with the
# following disclaimer:
#
# This software is provided "as-is".  There are no expressed or implied
# warranties of any kind, including, but not limited to, the warranties
# of merchantability and fitness for a given application.  In no event
# shall Gary Strangman be liable for any direct, indirect, incidental,
# special, exemplary or consequential damages (including, but not limited
# to, loss of use, data or profits, or business interruption) however
# caused and on any theory of liability, whether in contract, strict
# liability or tort (including negligence or otherwise) arising in any way
# out of the use of this software, even if advised of the possibility of
# such damage.

"""
A collection of basic statistical functions for Python.  The function
names appear below.

 Some scalar functions defined here are also available in the scipy.special
 package where they work on arbitrary sized arrays.

Disclaimers:  The function list is obviously incomplete and, worse, the
functions are not optimized.  All functions have been tested (some more
so than others), but they are far from bulletproof.  Thus, as with any
free software, no warranty or guarantee is expressed or implied. :-)  A
few extra functions that don't appear in the list below can be found by
interested treasure-hunters.  These functions don't necessarily have
both list and array versions but were deemed useful.

Central Tendency
----------------
.. autosummary::
   :toctree: generated/

    gmean
    hmean
    mode

Moments
-------
.. autosummary::
   :toctree: generated/

    moment
    variation
    skew
    kurtosis
    normaltest

Altered Versions
----------------
.. autosummary::
   :toctree: generated/

    tmean
    tvar
    tstd
    tsem
    describe

Frequency Stats
---------------
.. autosummary::
   :toctree: generated/

    itemfreq
    scoreatpercentile
    percentileofscore
    cumfreq
    relfreq

Variability
-----------
.. autosummary::
   :toctree: generated/

    obrientransform
    sem
    zmap
    zscore
    gstd
    iqr
    median_abs_deviation

Trimming Functions
------------------
.. autosummary::
   :toctree: generated/

   trimboth
   trim1

Correlation Functions
---------------------
.. autosummary::
   :toctree: generated/

   pearsonr
   fisher_exact
   spearmanr
   pointbiserialr
   kendalltau
   weightedtau
   linregress
   theilslopes
   multiscale_graphcorr

Inferential Stats
-----------------
.. autosummary::
   :toctree: generated/

   ttest_1samp
   ttest_ind
   ttest_ind_from_stats
   ttest_rel
   chisquare
   power_divergence
   kstest
   ks_1samp
   ks_2samp
   epps_singleton_2samp
   mannwhitneyu
   ranksums
   wilcoxon
   kruskal
   friedmanchisquare
   brunnermunzel
   combine_pvalues

Statistical Distances
---------------------
.. autosummary::
   :toctree: generated/

   wasserstein_distance
   energy_distance

ANOVA Functions
---------------
.. autosummary::
   :toctree: generated/

   f_oneway

Support Functions
-----------------
.. autosummary::
   :toctree: generated/

   rankdata
   rvs_ratio_uniforms

References
----------
.. [CRCProbStat2000] Zwillinger, D. and Kokoska, S. (2000). CRC Standard
   Probability and Statistics Tables and Formulae. Chapman & Hall: New
   York. 2000.

"""

import warnings
import math
from math import gcd
from collections import namedtuple

import numpy as np
from numpy import array, asarray, ma

from scipy.spatial.distance import cdist
from scipy.ndimage import measurements
from scipy._lib._util import (_lazywhere, check_random_state, MapWrapper,
                              rng_integers, float_factorial)
import scipy.special as special
from scipy import linalg
from . import distributions
from . import mstats_basic
from ._stats_mstats_common import (_find_repeats, linregress, theilslopes,
                                   siegelslopes)
from ._stats import (_kendall_dis, _toint64, _weightedrankedtau,
                     _local_correlations)
from ._rvs_sampling import rvs_ratio_uniforms
from ._hypotests import epps_singleton_2samp, cramervonmises


__all__ = ['find_repeats', 'gmean', 'hmean', 'mode', 'tmean', 'tvar',
           'tmin', 'tmax', 'tstd', 'tsem', 'moment', 'variation',
           'skew', 'kurtosis', 'describe', 'skewtest', 'kurtosistest',
           'normaltest', 'jarque_bera', 'itemfreq',
           'scoreatpercentile', 'percentileofscore',
           'cumfreq', 'relfreq', 'obrientransform',
           'sem', 'zmap', 'zscore', 'iqr', 'gstd', 'median_absolute_deviation',
           'median_abs_deviation',
           'sigmaclip', 'trimboth', 'trim1', 'trim_mean',
           'f_oneway', 'F_onewayConstantInputWarning',
           'F_onewayBadInputSizesWarning',
           'PearsonRConstantInputWarning', 'PearsonRNearConstantInputWarning',
           'pearsonr', 'fisher_exact', 'SpearmanRConstantInputWarning',
           'spearmanr', 'pointbiserialr',
           'kendalltau', 'weightedtau', 'multiscale_graphcorr',
           'linregress', 'siegelslopes', 'theilslopes', 'ttest_1samp',
           'ttest_ind', 'ttest_ind_from_stats', 'ttest_rel',
           'kstest', 'ks_1samp', 'ks_2samp',
           'chisquare', 'power_divergence', 'mannwhitneyu',
           'tiecorrect', 'ranksums', 'kruskal', 'friedmanchisquare',
           'rankdata', 'rvs_ratio_uniforms',
           'combine_pvalues', 'wasserstein_distance', 'energy_distance',
           'brunnermunzel', 'epps_singleton_2samp', 'cramervonmises']


def _contains_nan(a, nan_policy='propagate'):
    policies = ['propagate', 'raise', 'omit']
    if nan_policy not in policies:
        raise ValueError("nan_policy must be one of {%s}" %
                         ', '.join("'%s'" % s for s in policies))
    try:
        # Calling np.sum to avoid creating a huge array into memory
        # e.g. np.isnan(a).any()
        with np.errstate(invalid='ignore'):
            contains_nan = np.isnan(np.sum(a))
    except TypeError:
        # This can happen when attempting to sum things which are not
        # numbers (e.g. as in the function `mode`). Try an alternative method:
        try:
            contains_nan = np.nan in set(a.ravel())
        except TypeError:
            # Don't know what to do. Fall back to omitting nan values and
            # issue a warning.
            contains_nan = False
            nan_policy = 'omit'
            warnings.warn("The input array could not be properly checked for nan "
                          "values. nan values will be ignored.", RuntimeWarning)

    if contains_nan and nan_policy == 'raise':
        raise ValueError("The input contains nan values")

    return contains_nan, nan_policy


def _chk_asarray(a, axis):
    if axis is None:
        a = np.ravel(a)
        outaxis = 0
    else:
        a = np.asarray(a)
        outaxis = axis

    if a.ndim == 0:
        a = np.atleast_1d(a)

    return a, outaxis


def _chk2_asarray(a, b, axis):
    if axis is None:
        a = np.ravel(a)
        b = np.ravel(b)
        outaxis = 0
    else:
        a = np.asarray(a)
        b = np.asarray(b)
        outaxis = axis

    if a.ndim == 0:
        a = np.atleast_1d(a)
    if b.ndim == 0:
        b = np.atleast_1d(b)

    return a, b, outaxis


def _shape_with_dropped_axis(a, axis):
    """
    Given an array `a` and an integer `axis`, return the shape
    of `a` with the `axis` dimension removed.

    Examples
    --------
    >>> a = np.zeros((3, 5, 2))
    >>> _shape_with_dropped_axis(a, 1)
    (3, 2)
    """
    shp = list(a.shape)
    try:
        del shp[axis]
    except IndexError:
        raise np.AxisError(axis, a.ndim) from None
    return tuple(shp)


def _broadcast_shapes(shape1, shape2):
    """
    Given two shapes (i.e. tuples of integers), return the shape
    that would result from broadcasting two arrays with the given
    shapes.

    Examples
    --------
    >>> _broadcast_shapes((2, 1), (4, 1, 3))
    (4, 2, 3)
    """
    d = len(shape1) - len(shape2)
    if d <= 0:
        shp1 = (1,)*(-d) + shape1
        shp2 = shape2
    elif d > 0:
        shp1 = shape1
        shp2 = (1,)*d + shape2
    shape = []
    for n1, n2 in zip(shp1, shp2):
        if n1 == 1:
            n = n2
        elif n2 == 1 or n1 == n2:
            n = n1
        else:
            raise ValueError(f'shapes {shape1} and {shape2} could not be '
                             'broadcast together')
        shape.append(n)
    return tuple(shape)


def _broadcast_shapes_with_dropped_axis(a, b, axis):
    """
    Given two arrays `a` and `b` and an integer `axis`, find the
    shape of the broadcast result after dropping `axis` from the
    shapes of `a` and `b`.

    Examples
    --------
    >>> a = np.zeros((5, 2, 1))
    >>> b = np.zeros((1, 9, 3))
    >>> _broadcast_shapes_with_dropped_axis(a, b, 1)
    (5, 3)
    """
    shp1 = _shape_with_dropped_axis(a, axis)
    shp2 = _shape_with_dropped_axis(b, axis)
    try:
        shp = _broadcast_shapes(shp1, shp2)
    except ValueError:
        raise ValueError(f'non-axis shapes {shp1} and {shp2} could not be '
                         'broadcast together') from None
    return shp


def gmean(a, axis=0, dtype=None):
    """
    Compute the geometric mean along the specified axis.

    Return the geometric average of the array elements.
    That is:  n-th root of (x1 * x2 * ... * xn)

    Parameters
    ----------
    a : array_like
        Input array or object that can be converted to an array.
    axis : int or None, optional
        Axis along which the geometric mean is computed. Default is 0.
        If None, compute over the whole array `a`.
    dtype : dtype, optional
        Type of the returned array and of the accumulator in which the
        elements are summed. If dtype is not specified, it defaults to the
        dtype of a, unless a has an integer dtype with a precision less than
        that of the default platform integer. In that case, the default
        platform integer is used.

    Returns
    -------
    gmean : ndarray
        See `dtype` parameter above.

    See Also
    --------
    numpy.mean : Arithmetic average
    numpy.average : Weighted average
    hmean : Harmonic mean

    Notes
    -----
    The geometric average is computed over a single dimension of the input
    array, axis=0 by default, or all values in the array if axis=None.
    float64 intermediate and return values are used for integer inputs.

    Use masked arrays to ignore any non-finite values in the input or that
    arise in the calculations such as Not a Number and infinity because masked
    arrays automatically mask any non-finite values.

    Examples
    --------
    >>> from scipy.stats import gmean
    >>> gmean([1, 4])
    2.0
    >>> gmean([1, 2, 3, 4, 5, 6, 7])
    3.3800151591412964

    """
    if not isinstance(a, np.ndarray):
        # if not an ndarray object attempt to convert it
        log_a = np.log(np.array(a, dtype=dtype))
    elif dtype:
        # Must change the default dtype allowing array type
        if isinstance(a, np.ma.MaskedArray):
            log_a = np.log(np.ma.asarray(a, dtype=dtype))
        else:
            log_a = np.log(np.asarray(a, dtype=dtype))
    else:
        log_a = np.log(a)
    return np.exp(log_a.mean(axis=axis))


def hmean(a, axis=0, dtype=None):
    """
    Calculate the harmonic mean along the specified axis.

    That is:  n / (1/x1 + 1/x2 + ... + 1/xn)

    Parameters
    ----------
    a : array_like
        Input array, masked array or object that can be converted to an array.
    axis : int or None, optional
        Axis along which the harmonic mean is computed. Default is 0.
        If None, compute over the whole array `a`.
    dtype : dtype, optional
        Type of the returned array and of the accumulator in which the
        elements are summed. If `dtype` is not specified, it defaults to the
        dtype of `a`, unless `a` has an integer `dtype` with a precision less
        than that of the default platform integer. In that case, the default
        platform integer is used.

    Returns
    -------
    hmean : ndarray
        See `dtype` parameter above.

    See Also
    --------
    numpy.mean : Arithmetic average
    numpy.average : Weighted average
    gmean : Geometric mean

    Notes
    -----
    The harmonic mean is computed over a single dimension of the input
    array, axis=0 by default, or all values in the array if axis=None.
    float64 intermediate and return values are used for integer inputs.

    Use masked arrays to ignore any non-finite values in the input or that
    arise in the calculations such as Not a Number and infinity.

    Examples
    --------
    >>> from scipy.stats import hmean
    >>> hmean([1, 4])
    1.6000000000000001
    >>> hmean([1, 2, 3, 4, 5, 6, 7])
    2.6997245179063363

    """
    if not isinstance(a, np.ndarray):
        a = np.array(a, dtype=dtype)
    if np.all(a >= 0):
        # Harmonic mean only defined if greater than or equal to to zero.
        if isinstance(a, np.ma.MaskedArray):
            size = a.count(axis)
        else:
            if axis is None:
                a = a.ravel()
                size = a.shape[0]
            else:
                size = a.shape[axis]
        with np.errstate(divide='ignore'):
            return size / np.sum(1.0 / a, axis=axis, dtype=dtype)
    else:
        raise ValueError("Harmonic mean only defined if all elements greater "
                         "than or equal to zero")


ModeResult = namedtuple('ModeResult', ('mode', 'count'))


def mode(a, axis=0, nan_policy='propagate'):
    """
    Return an array of the modal (most common) value in the passed array.

    If there is more than one such value, only the smallest is returned.
    The bin-count for the modal bins is also returned.

    Parameters
    ----------
    a : array_like
        n-dimensional array of which to find mode(s).
    axis : int or None, optional
        Axis along which to operate. Default is 0. If None, compute over
        the whole array `a`.
    nan_policy : {'propagate', 'raise', 'omit'}, optional
        Defines how to handle when input contains nan.
        The following options are available (default is 'propagate'):

          * 'propagate': returns nan
          * 'raise': throws an error
          * 'omit': performs the calculations ignoring nan values

    Returns
    -------
    mode : ndarray
        Array of modal values.
    count : ndarray
        Array of counts for each mode.

    Examples
    --------
    >>> a = np.array([[6, 8, 3, 0],
    ...               [3, 2, 1, 7],
    ...               [8, 1, 8, 4],
    ...               [5, 3, 0, 5],
    ...               [4, 7, 5, 9]])
    >>> from scipy import stats
    >>> stats.mode(a)
    ModeResult(mode=array([[3, 1, 0, 0]]), count=array([[1, 1, 1, 1]]))

    To get mode of whole array, specify ``axis=None``:

    >>> stats.mode(a, axis=None)
    ModeResult(mode=array([3]), count=array([3]))

    """
    a, axis = _chk_asarray(a, axis)
    if a.size == 0:
        return ModeResult(np.array([]), np.array([]))

    contains_nan, nan_policy = _contains_nan(a, nan_policy)

    if contains_nan and nan_policy == 'omit':
        a = ma.masked_invalid(a)
        return mstats_basic.mode(a, axis)

    if a.dtype == object and np.nan in set(a.ravel()):
        # Fall back to a slower method since np.unique does not work with NaN
        scores = set(np.ravel(a))  # get ALL unique values
        testshape = list(a.shape)
        testshape[axis] = 1
        oldmostfreq = np.zeros(testshape, dtype=a.dtype)
        oldcounts = np.zeros(testshape, dtype=int)

        for score in scores:
            template = (a == score)
            counts = np.expand_dims(np.sum(template, axis), axis)
            mostfrequent = np.where(counts > oldcounts, score, oldmostfreq)
            oldcounts = np.maximum(counts, oldcounts)
            oldmostfreq = mostfrequent

        return ModeResult(mostfrequent, oldcounts)

    def _mode1D(a):
        vals, cnts = np.unique(a, return_counts=True)
        return vals[cnts.argmax()], cnts.max()

    # np.apply_along_axis will convert the _mode1D tuples to a numpy array, casting types in the process
    # This recreates the results without that issue
    # View of a, rotated so the requested axis is last
    in_dims = list(range(a.ndim))
    a_view = np.transpose(a, in_dims[:axis] + in_dims[axis+1:] + [axis])

    inds = np.ndindex(a_view.shape[:-1])
    modes = np.empty(a_view.shape[:-1], dtype=a.dtype)
    counts = np.empty(a_view.shape[:-1], dtype=np.int_)
    for ind in inds:
        modes[ind], counts[ind] = _mode1D(a_view[ind])
    newshape = list(a.shape)
    newshape[axis] = 1
    return ModeResult(modes.reshape(newshape), counts.reshape(newshape))


def _mask_to_limits(a, limits, inclusive):
    """Mask an array for values outside of given limits.

    This is primarily a utility function.

    Parameters
    ----------
    a : array
    limits : (float or None, float or None)
        A tuple consisting of the (lower limit, upper limit).  Values in the
        input array less than the lower limit or greater than the upper limit
        will be masked out. None implies no limit.
    inclusive : (bool, bool)
        A tuple consisting of the (lower flag, upper flag).  These flags
        determine whether values exactly equal to lower or upper are allowed.

    Returns
    -------
    A MaskedArray.

    Raises
    ------
    A ValueError if there are no values within the given limits.

    """
    lower_limit, upper_limit = limits
    lower_include, upper_include = inclusive
    am = ma.MaskedArray(a)
    if lower_limit is not None:
        if lower_include:
            am = ma.masked_less(am, lower_limit)
        else:
            am = ma.masked_less_equal(am, lower_limit)

    if upper_limit is not None:
        if upper_include:
            am = ma.masked_greater(am, upper_limit)
        else:
            am = ma.masked_greater_equal(am, upper_limit)

    if am.count() == 0:
        raise ValueError("No array values within given limits")

    return am


def tmean(a, limits=None, inclusive=(True, True), axis=None):
    """
    Compute the trimmed mean.

    This function finds the arithmetic mean of given values, ignoring values
    outside the given `limits`.

    Parameters
    ----------
    a : array_like
        Array of values.
    limits : None or (lower limit, upper limit), optional
        Values in the input array less than the lower limit or greater than the
        upper limit will be ignored.  When limits is None (default), then all
        values are used.  Either of the limit values in the tuple can also be
        None representing a half-open interval.
    inclusive : (bool, bool), optional
        A tuple consisting of the (lower flag, upper flag).  These flags
        determine whether values exactly equal to the lower or upper limits
        are included.  The default value is (True, True).
    axis : int or None, optional
        Axis along which to compute test. Default is None.

    Returns
    -------
    tmean : float
        Trimmed mean.

    See Also
    --------
    trim_mean : Returns mean after trimming a proportion from both tails.

    Examples
    --------
    >>> from scipy import stats
    >>> x = np.arange(20)
    >>> stats.tmean(x)
    9.5
    >>> stats.tmean(x, (3,17))
    10.0

    """
    a = asarray(a)
    if limits is None:
        return np.mean(a, None)

    am = _mask_to_limits(a.ravel(), limits, inclusive)
    return am.mean(axis=axis)


def tvar(a, limits=None, inclusive=(True, True), axis=0, ddof=1):
    """
    Compute the trimmed variance.

    This function computes the sample variance of an array of values,
    while ignoring values which are outside of given `limits`.

    Parameters
    ----------
    a : array_like
        Array of values.
    limits : None or (lower limit, upper limit), optional
        Values in the input array less than the lower limit or greater than the
        upper limit will be ignored. When limits is None, then all values are
        used. Either of the limit values in the tuple can also be None
        representing a half-open interval.  The default value is None.
    inclusive : (bool, bool), optional
        A tuple consisting of the (lower flag, upper flag).  These flags
        determine whether values exactly equal to the lower or upper limits
        are included.  The default value is (True, True).
    axis : int or None, optional
        Axis along which to operate. Default is 0. If None, compute over the
        whole array `a`.
    ddof : int, optional
        Delta degrees of freedom.  Default is 1.

    Returns
    -------
    tvar : float
        Trimmed variance.

    Notes
    -----
    `tvar` computes the unbiased sample variance, i.e. it uses a correction
    factor ``n / (n - 1)``.

    Examples
    --------
    >>> from scipy import stats
    >>> x = np.arange(20)
    >>> stats.tvar(x)
    35.0
    >>> stats.tvar(x, (3,17))
    20.0

    """
    a = asarray(a)
    a = a.astype(float)
    if limits is None:
        return a.var(ddof=ddof, axis=axis)
    am = _mask_to_limits(a, limits, inclusive)
    amnan = am.filled(fill_value=np.nan)
    return np.nanvar(amnan, ddof=ddof, axis=axis)


def tmin(a, lowerlimit=None, axis=0, inclusive=True, nan_policy='propagate'):
    """
    Compute the trimmed minimum.

    This function finds the miminum value of an array `a` along the
    specified axis, but only considering values greater than a specified
    lower limit.

    Parameters
    ----------
    a : array_like
        Array of values.
    lowerlimit : None or float, optional
        Values in the input array less than the given limit will be ignored.
        When lowerlimit is None, then all values are used. The default value
        is None.
    axis : int or None, optional
        Axis along which to operate. Default is 0. If None, compute over the
        whole array `a`.
    inclusive : {True, False}, optional
        This flag determines whether values exactly equal to the lower limit
        are included.  The default value is True.
    nan_policy : {'propagate', 'raise', 'omit'}, optional
        Defines how to handle when input contains nan.
        The following options are available (default is 'propagate'):

          * 'propagate': returns nan
          * 'raise': throws an error
          * 'omit': performs the calculations ignoring nan values

    Returns
    -------
    tmin : float, int or ndarray
        Trimmed minimum.

    Examples
    --------
    >>> from scipy import stats
    >>> x = np.arange(20)
    >>> stats.tmin(x)
    0

    >>> stats.tmin(x, 13)
    13

    >>> stats.tmin(x, 13, inclusive=False)
    14

    """
    a, axis = _chk_asarray(a, axis)
    am = _mask_to_limits(a, (lowerlimit, None), (inclusive, False))

    contains_nan, nan_policy = _contains_nan(am, nan_policy)

    if contains_nan and nan_policy == 'omit':
        am = ma.masked_invalid(am)

    res = ma.minimum.reduce(am, axis).data
    if res.ndim == 0:
        return res[()]
    return res


def tmax(a, upperlimit=None, axis=0, inclusive=True, nan_policy='propagate'):
    """
    Compute the trimmed maximum.

    This function computes the maximum value of an array along a given axis,
    while ignoring values larger than a specified upper limit.

    Parameters
    ----------
    a : array_like
        Array of values.
    upperlimit : None or float, optional
        Values in the input array greater than the given limit will be ignored.
        When upperlimit is None, then all values are used. The default value
        is None.
    axis : int or None, optional
        Axis along which to operate. Default is 0. If None, compute over the
        whole array `a`.
    inclusive : {True, False}, optional
        This flag determines whether values exactly equal to the upper limit
        are included.  The default value is True.
    nan_policy : {'propagate', 'raise', 'omit'}, optional
        Defines how to handle when input contains nan.
        The following options are available (default is 'propagate'):

          * 'propagate': returns nan
          * 'raise': throws an error
          * 'omit': performs the calculations ignoring nan values

    Returns
    -------
    tmax : float, int or ndarray
        Trimmed maximum.

    Examples
    --------
    >>> from scipy import stats
    >>> x = np.arange(20)
    >>> stats.tmax(x)
    19

    >>> stats.tmax(x, 13)
    13

    >>> stats.tmax(x, 13, inclusive=False)
    12

    """
    a, axis = _chk_asarray(a, axis)
    am = _mask_to_limits(a, (None, upperlimit), (False, inclusive))

    contains_nan, nan_policy = _contains_nan(am, nan_policy)

    if contains_nan and nan_policy == 'omit':
        am = ma.masked_invalid(am)

    res = ma.maximum.reduce(am, axis).data
    if res.ndim == 0:
        return res[()]
    return res


def tstd(a, limits=None, inclusive=(True, True), axis=0, ddof=1):
    """
    Compute the trimmed sample standard deviation.

    This function finds the sample standard deviation of given values,
    ignoring values outside the given `limits`.

    Parameters
    ----------
    a : array_like
        Array of values.
    limits : None or (lower limit, upper limit), optional
        Values in the input array less than the lower limit or greater than the
        upper limit will be ignored. When limits is None, then all values are
        used. Either of the limit values in the tuple can also be None
        representing a half-open interval.  The default value is None.
    inclusive : (bool, bool), optional
        A tuple consisting of the (lower flag, upper flag).  These flags
        determine whether values exactly equal to the lower or upper limits
        are included.  The default value is (True, True).
    axis : int or None, optional
        Axis along which to operate. Default is 0. If None, compute over the
        whole array `a`.
    ddof : int, optional
        Delta degrees of freedom.  Default is 1.

    Returns
    -------
    tstd : float
        Trimmed sample standard deviation.

    Notes
    -----
    `tstd` computes the unbiased sample standard deviation, i.e. it uses a
    correction factor ``n / (n - 1)``.

    Examples
    --------
    >>> from scipy import stats
    >>> x = np.arange(20)
    >>> stats.tstd(x)
    5.9160797830996161
    >>> stats.tstd(x, (3,17))
    4.4721359549995796

    """
    return np.sqrt(tvar(a, limits, inclusive, axis, ddof))


def tsem(a, limits=None, inclusive=(True, True), axis=0, ddof=1):
    """
    Compute the trimmed standard error of the mean.

    This function finds the standard error of the mean for given
    values, ignoring values outside the given `limits`.

    Parameters
    ----------
    a : array_like
        Array of values.
    limits : None or (lower limit, upper limit), optional
        Values in the input array less than the lower limit or greater than the
        upper limit will be ignored. When limits is None, then all values are
        used. Either of the limit values in the tuple can also be None
        representing a half-open interval.  The default value is None.
    inclusive : (bool, bool), optional
        A tuple consisting of the (lower flag, upper flag).  These flags
        determine whether values exactly equal to the lower or upper limits
        are included.  The default value is (True, True).
    axis : int or None, optional
        Axis along which to operate. Default is 0. If None, compute over the
        whole array `a`.
    ddof : int, optional
        Delta degrees of freedom.  Default is 1.

    Returns
    -------
    tsem : float
        Trimmed standard error of the mean.

    Notes
    -----
    `tsem` uses unbiased sample standard deviation, i.e. it uses a
    correction factor ``n / (n - 1)``.

    Examples
    --------
    >>> from scipy import stats
    >>> x = np.arange(20)
    >>> stats.tsem(x)
    1.3228756555322954
    >>> stats.tsem(x, (3,17))
    1.1547005383792515

    """
    a = np.asarray(a).ravel()
    if limits is None:
        return a.std(ddof=ddof) / np.sqrt(a.size)

    am = _mask_to_limits(a, limits, inclusive)
    sd = np.sqrt(np.ma.var(am, ddof=ddof, axis=axis))
    return sd / np.sqrt(am.count())


#####################################
#              MOMENTS              #
#####################################

def moment(a, moment=1, axis=0, nan_policy='propagate'):
    r"""
    Calculate the nth moment about the mean for a sample.

    A moment is a specific quantitative measure of the shape of a set of
    points. It is often used to calculate coefficients of skewness and kurtosis
    due to its close relationship with them.

    Parameters
    ----------
    a : array_like
       Input array.
    moment : int or array_like of ints, optional
       Order of central moment that is returned. Default is 1.
    axis : int or None, optional
       Axis along which the central moment is computed. Default is 0.
       If None, compute over the whole array `a`.
    nan_policy : {'propagate', 'raise', 'omit'}, optional
        Defines how to handle when input contains nan.
        The following options are available (default is 'propagate'):

          * 'propagate': returns nan
          * 'raise': throws an error
          * 'omit': performs the calculations ignoring nan values

    Returns
    -------
    n-th central moment : ndarray or float
       The appropriate moment along the given axis or over all values if axis
       is None. The denominator for the moment calculation is the number of
       observations, no degrees of freedom correction is done.

    See Also
    --------
    kurtosis, skew, describe

    Notes
    -----
    The k-th central moment of a data sample is:

    .. math::

        m_k = \frac{1}{n} \sum_{i = 1}^n (x_i - \bar{x})^k

    Where n is the number of samples and x-bar is the mean. This function uses
    exponentiation by squares [1]_ for efficiency.

    References
    ----------
    .. [1] https://eli.thegreenplace.net/2009/03/21/efficient-integer-exponentiation-algorithms

    Examples
    --------
    >>> from scipy.stats import moment
    >>> moment([1, 2, 3, 4, 5], moment=1)
    0.0
    >>> moment([1, 2, 3, 4, 5], moment=2)
    2.0

    """
    a, axis = _chk_asarray(a, axis)

    contains_nan, nan_policy = _contains_nan(a, nan_policy)

    if contains_nan and nan_policy == 'omit':
        a = ma.masked_invalid(a)
        return mstats_basic.moment(a, moment, axis)

    if a.size == 0:
        # empty array, return nan(s) with shape matching `moment`
        if np.isscalar(moment):
            return np.nan
        else:
            return np.full(np.asarray(moment).shape, np.nan, dtype=np.float64)

    # for array_like moment input, return a value for each.
    if not np.isscalar(moment):
        mmnt = [_moment(a, i, axis) for i in moment]
        return np.array(mmnt)
    else:
        return _moment(a, moment, axis)


def _moment(a, moment, axis):
    if np.abs(moment - np.round(moment)) > 0:
        raise ValueError("All moment parameters must be integers")

    if moment == 0:
        # When moment equals 0, the result is 1, by definition.
        shape = list(a.shape)
        del shape[axis]
        if shape:
            # return an actual array of the appropriate shape
            return np.ones(shape, dtype=float)
        else:
            # the input was 1D, so return a scalar instead of a rank-0 array
            return 1.0

    elif moment == 1:
        # By definition the first moment about the mean is 0.
        shape = list(a.shape)
        del shape[axis]
        if shape:
            # return an actual array of the appropriate shape
            return np.zeros(shape, dtype=float)
        else:
            # the input was 1D, so return a scalar instead of a rank-0 array
            return np.float64(0.0)
    else:
        # Exponentiation by squares: form exponent sequence
        n_list = [moment]
        current_n = moment
        while current_n > 2:
            if current_n % 2:
                current_n = (current_n - 1) / 2
            else:
                current_n /= 2
            n_list.append(current_n)

        # Starting point for exponentiation by squares
        a_zero_mean = a - np.expand_dims(np.mean(a, axis), axis)
        if n_list[-1] == 1:
            s = a_zero_mean.copy()
        else:
            s = a_zero_mean**2

        # Perform multiplications
        for n in n_list[-2::-1]:
            s = s**2
            if n % 2:
                s *= a_zero_mean
        return np.mean(s, axis)


def variation(a, axis=0, nan_policy='propagate'):
    """
    Compute the coefficient of variation.

    The coefficient of variation is the ratio of the biased standard
    deviation to the mean.

    Parameters
    ----------
    a : array_like
        Input array.
    axis : int or None, optional
        Axis along which to calculate the coefficient of variation. Default
        is 0. If None, compute over the whole array `a`.
    nan_policy : {'propagate', 'raise', 'omit'}, optional
        Defines how to handle when input contains nan.
        The following options are available (default is 'propagate'):

          * 'propagate': returns nan
          * 'raise': throws an error
          * 'omit': performs the calculations ignoring nan values

    Returns
    -------
    variation : ndarray
        The calculated variation along the requested axis.

    References
    ----------
    .. [1] Zwillinger, D. and Kokoska, S. (2000). CRC Standard
       Probability and Statistics Tables and Formulae. Chapman & Hall: New
       York. 2000.

    Examples
    --------
    >>> from scipy.stats import variation
    >>> variation([1, 2, 3, 4, 5])
    0.47140452079103173

    """
    a, axis = _chk_asarray(a, axis)

    contains_nan, nan_policy = _contains_nan(a, nan_policy)

    if contains_nan and nan_policy == 'omit':
        a = ma.masked_invalid(a)
        return mstats_basic.variation(a, axis)

    return a.std(axis) / a.mean(axis)


def skew(a, axis=0, bias=True, nan_policy='propagate'):
    r"""
    Compute the sample skewness of a data set.

    For normally distributed data, the skewness should be about zero. For
    unimodal continuous distributions, a skewness value greater than zero means
    that there is more weight in the right tail of the distribution. The
    function `skewtest` can be used to determine if the skewness value
    is close enough to zero, statistically speaking.

    Parameters
    ----------
    a : ndarray
        Input array.
    axis : int or None, optional
        Axis along which skewness is calculated. Default is 0.
        If None, compute over the whole array `a`.
    bias : bool, optional
        If False, then the calculations are corrected for statistical bias.
    nan_policy : {'propagate', 'raise', 'omit'}, optional
        Defines how to handle when input contains nan.
        The following options are available (default is 'propagate'):

          * 'propagate': returns nan
          * 'raise': throws an error
          * 'omit': performs the calculations ignoring nan values

    Returns
    -------
    skewness : ndarray
        The skewness of values along an axis, returning 0 where all values are
        equal.

    Notes
    -----
    The sample skewness is computed as the Fisher-Pearson coefficient
    of skewness, i.e.

    .. math::

        g_1=\frac{m_3}{m_2^{3/2}}

    where

    .. math::

        m_i=\frac{1}{N}\sum_{n=1}^N(x[n]-\bar{x})^i

    is the biased sample :math:`i\texttt{th}` central moment, and :math:`\bar{x}` is
    the sample mean.  If ``bias`` is False, the calculations are
    corrected for bias and the value computed is the adjusted
    Fisher-Pearson standardized moment coefficient, i.e.

    .. math::

        G_1=\frac{k_3}{k_2^{3/2}}=
            \frac{\sqrt{N(N-1)}}{N-2}\frac{m_3}{m_2^{3/2}}.

    References
    ----------
    .. [1] Zwillinger, D. and Kokoska, S. (2000). CRC Standard
       Probability and Statistics Tables and Formulae. Chapman & Hall: New
       York. 2000.
       Section 2.2.24.1

    Examples
    --------
    >>> from scipy.stats import skew
    >>> skew([1, 2, 3, 4, 5])
    0.0
    >>> skew([2, 8, 0, 4, 1, 9, 9, 0])
    0.2650554122698573

    """
    a, axis = _chk_asarray(a, axis)
    n = a.shape[axis]

    contains_nan, nan_policy = _contains_nan(a, nan_policy)

    if contains_nan and nan_policy == 'omit':
        a = ma.masked_invalid(a)
        return mstats_basic.skew(a, axis, bias)

    m2 = moment(a, 2, axis)
    m3 = moment(a, 3, axis)
    zero = (m2 == 0)
    vals = _lazywhere(~zero, (m2, m3),
                      lambda m2, m3: m3 / m2**1.5,
                      0.)
    if not bias:
        can_correct = (n > 2) & (m2 > 0)
        if can_correct.any():
            m2 = np.extract(can_correct, m2)
            m3 = np.extract(can_correct, m3)
            nval = np.sqrt((n - 1.0) * n) / (n - 2.0) * m3 / m2**1.5
            np.place(vals, can_correct, nval)

    if vals.ndim == 0:
        return vals.item()

    return vals


def kurtosis(a, axis=0, fisher=True, bias=True, nan_policy='propagate'):
    """
    Compute the kurtosis (Fisher or Pearson) of a dataset.

    Kurtosis is the fourth central moment divided by the square of the
    variance. If Fisher's definition is used, then 3.0 is subtracted from
    the result to give 0.0 for a normal distribution.

    If bias is False then the kurtosis is calculated using k statistics to
    eliminate bias coming from biased moment estimators

    Use `kurtosistest` to see if result is close enough to normal.

    Parameters
    ----------
    a : array
        Data for which the kurtosis is calculated.
    axis : int or None, optional
        Axis along which the kurtosis is calculated. Default is 0.
        If None, compute over the whole array `a`.
    fisher : bool, optional
        If True, Fisher's definition is used (normal ==> 0.0). If False,
        Pearson's definition is used (normal ==> 3.0).
    bias : bool, optional
        If False, then the calculations are corrected for statistical bias.
    nan_policy : {'propagate', 'raise', 'omit'}, optional
        Defines how to handle when input contains nan. 'propagate' returns nan,
        'raise' throws an error, 'omit' performs the calculations ignoring nan
        values. Default is 'propagate'.

    Returns
    -------
    kurtosis : array
        The kurtosis of values along an axis. If all values are equal,
        return -3 for Fisher's definition and 0 for Pearson's definition.

    References
    ----------
    .. [1] Zwillinger, D. and Kokoska, S. (2000). CRC Standard
       Probability and Statistics Tables and Formulae. Chapman & Hall: New
       York. 2000.

    Examples
    --------
    In Fisher's definiton, the kurtosis of the normal distribution is zero.
    In the following example, the kurtosis is close to zero, because it was
    calculated from the dataset, not from the continuous distribution.

    >>> from scipy.stats import norm, kurtosis
    >>> data = norm.rvs(size=1000, random_state=3)
    >>> kurtosis(data)
    -0.06928694200380558

    The distribution with a higher kurtosis has a heavier tail.
    The zero valued kurtosis of the normal distribution in Fisher's definition
    can serve as a reference point.

    >>> import matplotlib.pyplot as plt
    >>> import scipy.stats as stats
    >>> from scipy.stats import kurtosis

    >>> x = np.linspace(-5, 5, 100)
    >>> ax = plt.subplot()
    >>> distnames = ['laplace', 'norm', 'uniform']

    >>> for distname in distnames:
    ...     if distname == 'uniform':
    ...         dist = getattr(stats, distname)(loc=-2, scale=4)
    ...     else:
    ...         dist = getattr(stats, distname)
    ...     data = dist.rvs(size=1000)
    ...     kur = kurtosis(data, fisher=True)
    ...     y = dist.pdf(x)
    ...     ax.plot(x, y, label="{}, {}".format(distname, round(kur, 3)))
    ...     ax.legend()

    The Laplace distribution has a heavier tail than the normal distribution.
    The uniform distribution (which has negative kurtosis) has the thinnest
    tail.

    """
    a, axis = _chk_asarray(a, axis)

    contains_nan, nan_policy = _contains_nan(a, nan_policy)

    if contains_nan and nan_policy == 'omit':
        a = ma.masked_invalid(a)
        return mstats_basic.kurtosis(a, axis, fisher, bias)

    n = a.shape[axis]
    m2 = moment(a, 2, axis)
    m4 = moment(a, 4, axis)
    zero = (m2 == 0)
    with np.errstate(all='ignore'):
        vals = np.where(zero, 0, m4 / m2**2.0)

    if not bias:
        can_correct = (n > 3) & (m2 > 0)
        if can_correct.any():
            m2 = np.extract(can_correct, m2)
            m4 = np.extract(can_correct, m4)
            nval = 1.0/(n-2)/(n-3) * ((n**2-1.0)*m4/m2**2.0 - 3*(n-1)**2.0)
            np.place(vals, can_correct, nval + 3.0)

    if vals.ndim == 0:
        vals = vals.item()  # array scalar

    return vals - 3 if fisher else vals


DescribeResult = namedtuple('DescribeResult',
                            ('nobs', 'minmax', 'mean', 'variance', 'skewness',
                             'kurtosis'))


def describe(a, axis=0, ddof=1, bias=True, nan_policy='propagate'):
    """
    Compute several descriptive statistics of the passed array.

    Parameters
    ----------
    a : array_like
       Input data.
    axis : int or None, optional
       Axis along which statistics are calculated. Default is 0.
       If None, compute over the whole array `a`.
    ddof : int, optional
        Delta degrees of freedom (only for variance).  Default is 1.
    bias : bool, optional
        If False, then the skewness and kurtosis calculations are corrected for
        statistical bias.
    nan_policy : {'propagate', 'raise', 'omit'}, optional
        Defines how to handle when input contains nan.
        The following options are available (default is 'propagate'):

          * 'propagate': returns nan
          * 'raise': throws an error
          * 'omit': performs the calculations ignoring nan values

    Returns
    -------
    nobs : int or ndarray of ints
       Number of observations (length of data along `axis`).
       When 'omit' is chosen as nan_policy, each column is counted separately.
    minmax: tuple of ndarrays or floats
       Minimum and maximum value of data array.
    mean : ndarray or float
       Arithmetic mean of data along axis.
    variance : ndarray or float
       Unbiased variance of the data along axis, denominator is number of
       observations minus one.
    skewness : ndarray or float
       Skewness, based on moment calculations with denominator equal to
       the number of observations, i.e. no degrees of freedom correction.
    kurtosis : ndarray or float
       Kurtosis (Fisher).  The kurtosis is normalized so that it is
       zero for the normal distribution.  No degrees of freedom are used.

    See Also
    --------
    skew, kurtosis

    Examples
    --------
    >>> from scipy import stats
    >>> a = np.arange(10)
    >>> stats.describe(a)
    DescribeResult(nobs=10, minmax=(0, 9), mean=4.5, variance=9.166666666666666,
                   skewness=0.0, kurtosis=-1.2242424242424244)
    >>> b = [[1, 2], [3, 4]]
    >>> stats.describe(b)
    DescribeResult(nobs=2, minmax=(array([1, 2]), array([3, 4])),
                   mean=array([2., 3.]), variance=array([2., 2.]),
                   skewness=array([0., 0.]), kurtosis=array([-2., -2.]))

    """
    a, axis = _chk_asarray(a, axis)

    contains_nan, nan_policy = _contains_nan(a, nan_policy)

    if contains_nan and nan_policy == 'omit':
        a = ma.masked_invalid(a)
        return mstats_basic.describe(a, axis, ddof, bias)

    if a.size == 0:
        raise ValueError("The input must not be empty.")
    n = a.shape[axis]
    mm = (np.min(a, axis=axis), np.max(a, axis=axis))
    m = np.mean(a, axis=axis)
    v = np.var(a, axis=axis, ddof=ddof)
    sk = skew(a, axis, bias=bias)
    kurt = kurtosis(a, axis, bias=bias)

    return DescribeResult(n, mm, m, v, sk, kurt)

#####################################
#         NORMALITY TESTS           #
#####################################


SkewtestResult = namedtuple('SkewtestResult', ('statistic', 'pvalue'))


def skewtest(a, axis=0, nan_policy='propagate'):
    """
    Test whether the skew is different from the normal distribution.

    This function tests the null hypothesis that the skewness of
    the population that the sample was drawn from is the same
    as that of a corresponding normal distribution.

    Parameters
    ----------
    a : array
        The data to be tested.
    axis : int or None, optional
       Axis along which statistics are calculated. Default is 0.
       If None, compute over the whole array `a`.
    nan_policy : {'propagate', 'raise', 'omit'}, optional
        Defines how to handle when input contains nan.
        The following options are available (default is 'propagate'):

          * 'propagate': returns nan
          * 'raise': throws an error
          * 'omit': performs the calculations ignoring nan values

    Returns
    -------
    statistic : float
        The computed z-score for this test.
    pvalue : float
        Two-sided p-value for the hypothesis test.

    Notes
    -----
    The sample size must be at least 8.

    References
    ----------
    .. [1] R. B. D'Agostino, A. J. Belanger and R. B. D'Agostino Jr.,
            "A suggestion for using powerful and informative tests of
            normality", American Statistician 44, pp. 316-321, 1990.

    Examples
    --------
    >>> from scipy.stats import skewtest
    >>> skewtest([1, 2, 3, 4, 5, 6, 7, 8])
    SkewtestResult(statistic=1.0108048609177787, pvalue=0.3121098361421897)
    >>> skewtest([2, 8, 0, 4, 1, 9, 9, 0])
    SkewtestResult(statistic=0.44626385374196975, pvalue=0.6554066631275459)
    >>> skewtest([1, 2, 3, 4, 5, 6, 7, 8000])
    SkewtestResult(statistic=3.571773510360407, pvalue=0.0003545719905823133)
    >>> skewtest([100, 100, 100, 100, 100, 100, 100, 101])
    SkewtestResult(statistic=3.5717766638478072, pvalue=0.000354567720281634)

    """
    a, axis = _chk_asarray(a, axis)

    contains_nan, nan_policy = _contains_nan(a, nan_policy)

    if contains_nan and nan_policy == 'omit':
        a = ma.masked_invalid(a)
        return mstats_basic.skewtest(a, axis)

    if axis is None:
        a = np.ravel(a)
        axis = 0
    b2 = skew(a, axis)
    n = a.shape[axis]
    if n < 8:
        raise ValueError(
            "skewtest is not valid with less than 8 samples; %i samples"
            " were given." % int(n))
    y = b2 * math.sqrt(((n + 1) * (n + 3)) / (6.0 * (n - 2)))
    beta2 = (3.0 * (n**2 + 27*n - 70) * (n+1) * (n+3) /
             ((n-2.0) * (n+5) * (n+7) * (n+9)))
    W2 = -1 + math.sqrt(2 * (beta2 - 1))
    delta = 1 / math.sqrt(0.5 * math.log(W2))
    alpha = math.sqrt(2.0 / (W2 - 1))
    y = np.where(y == 0, 1, y)
    Z = delta * np.log(y / alpha + np.sqrt((y / alpha)**2 + 1))

    return SkewtestResult(Z, 2 * distributions.norm.sf(np.abs(Z)))


KurtosistestResult = namedtuple('KurtosistestResult', ('statistic', 'pvalue'))


def kurtosistest(a, axis=0, nan_policy='propagate'):
    """
    Test whether a dataset has normal kurtosis.

    This function tests the null hypothesis that the kurtosis
    of the population from which the sample was drawn is that
    of the normal distribution: ``kurtosis = 3(n-1)/(n+1)``.

    Parameters
    ----------
    a : array
        Array of the sample data.
    axis : int or None, optional
       Axis along which to compute test. Default is 0. If None,
       compute over the whole array `a`.
    nan_policy : {'propagate', 'raise', 'omit'}, optional
        Defines how to handle when input contains nan.
        The following options are available (default is 'propagate'):

          * 'propagate': returns nan
          * 'raise': throws an error
          * 'omit': performs the calculations ignoring nan values

    Returns
    -------
    statistic : float
        The computed z-score for this test.
    pvalue : float
        The two-sided p-value for the hypothesis test.

    Notes
    -----
    Valid only for n>20. This function uses the method described in [1]_.

    References
    ----------
    .. [1] see e.g. F. J. Anscombe, W. J. Glynn, "Distribution of the kurtosis
       statistic b2 for normal samples", Biometrika, vol. 70, pp. 227-234, 1983.

    Examples
    --------
    >>> from scipy.stats import kurtosistest
    >>> kurtosistest(list(range(20)))
    KurtosistestResult(statistic=-1.7058104152122062, pvalue=0.08804338332528348)

    >>> np.random.seed(28041990)
    >>> s = np.random.normal(0, 1, 1000)
    >>> kurtosistest(s)
    KurtosistestResult(statistic=1.2317590987707365, pvalue=0.21803908613450895)

    """
    a, axis = _chk_asarray(a, axis)

    contains_nan, nan_policy = _contains_nan(a, nan_policy)

    if contains_nan and nan_policy == 'omit':
        a = ma.masked_invalid(a)
        return mstats_basic.kurtosistest(a, axis)

    n = a.shape[axis]
    if n < 5:
        raise ValueError(
            "kurtosistest requires at least 5 observations; %i observations"
            " were given." % int(n))
    if n < 20:
        warnings.warn("kurtosistest only valid for n>=20 ... continuing "
                      "anyway, n=%i" % int(n))
    b2 = kurtosis(a, axis, fisher=False)

    E = 3.0*(n-1) / (n+1)
    varb2 = 24.0*n*(n-2)*(n-3) / ((n+1)*(n+1.)*(n+3)*(n+5))  # [1]_ Eq. 1
    x = (b2-E) / np.sqrt(varb2)  # [1]_ Eq. 4
    # [1]_ Eq. 2:
    sqrtbeta1 = 6.0*(n*n-5*n+2)/((n+7)*(n+9)) * np.sqrt((6.0*(n+3)*(n+5)) /
                                                        (n*(n-2)*(n-3)))
    # [1]_ Eq. 3:
    A = 6.0 + 8.0/sqrtbeta1 * (2.0/sqrtbeta1 + np.sqrt(1+4.0/(sqrtbeta1**2)))
    term1 = 1 - 2/(9.0*A)
    denom = 1 + x*np.sqrt(2/(A-4.0))
    term2 = np.sign(denom) * np.where(denom == 0.0, np.nan,
                                      np.power((1-2.0/A)/np.abs(denom), 1/3.0))
    if np.any(denom == 0):
        msg = "Test statistic not defined in some cases due to division by " \
              "zero. Return nan in that case..."
        warnings.warn(msg, RuntimeWarning)

    Z = (term1 - term2) / np.sqrt(2/(9.0*A))  # [1]_ Eq. 5
    if Z.ndim == 0:
        Z = Z[()]

    # zprob uses upper tail, so Z needs to be positive
    return KurtosistestResult(Z, 2 * distributions.norm.sf(np.abs(Z)))


NormaltestResult = namedtuple('NormaltestResult', ('statistic', 'pvalue'))


def normaltest(a, axis=0, nan_policy='propagate'):
    """
    Test whether a sample differs from a normal distribution.

    This function tests the null hypothesis that a sample comes
    from a normal distribution.  It is based on D'Agostino and
    Pearson's [1]_, [2]_ test that combines skew and kurtosis to
    produce an omnibus test of normality.

    Parameters
    ----------
    a : array_like
        The array containing the sample to be tested.
    axis : int or None, optional
        Axis along which to compute test. Default is 0. If None,
        compute over the whole array `a`.
    nan_policy : {'propagate', 'raise', 'omit'}, optional
        Defines how to handle when input contains nan.
        The following options are available (default is 'propagate'):

          * 'propagate': returns nan
          * 'raise': throws an error
          * 'omit': performs the calculations ignoring nan values

    Returns
    -------
    statistic : float or array
        ``s^2 + k^2``, where ``s`` is the z-score returned by `skewtest` and
        ``k`` is the z-score returned by `kurtosistest`.
    pvalue : float or array
       A 2-sided chi squared probability for the hypothesis test.

    References
    ----------
    .. [1] D'Agostino, R. B. (1971), "An omnibus test of normality for
           moderate and large sample size", Biometrika, 58, 341-348

    .. [2] D'Agostino, R. and Pearson, E. S. (1973), "Tests for departure from
           normality", Biometrika, 60, 613-622

    Examples
    --------
    >>> from scipy import stats
    >>> pts = 1000
    >>> np.random.seed(28041990)
    >>> a = np.random.normal(0, 1, size=pts)
    >>> b = np.random.normal(2, 1, size=pts)
    >>> x = np.concatenate((a, b))
    >>> k2, p = stats.normaltest(x)
    >>> alpha = 1e-3
    >>> print("p = {:g}".format(p))
    p = 3.27207e-11
    >>> if p < alpha:  # null hypothesis: x comes from a normal distribution
    ...     print("The null hypothesis can be rejected")
    ... else:
    ...     print("The null hypothesis cannot be rejected")
    The null hypothesis can be rejected

    """
    a, axis = _chk_asarray(a, axis)

    contains_nan, nan_policy = _contains_nan(a, nan_policy)

    if contains_nan and nan_policy == 'omit':
        a = ma.masked_invalid(a)
        return mstats_basic.normaltest(a, axis)

    s, _ = skewtest(a, axis)
    k, _ = kurtosistest(a, axis)
    k2 = s*s + k*k

    return NormaltestResult(k2, distributions.chi2.sf(k2, 2))


Jarque_beraResult = namedtuple('Jarque_beraResult', ('statistic', 'pvalue'))


def jarque_bera(x):
    """
    Perform the Jarque-Bera goodness of fit test on sample data.

    The Jarque-Bera test tests whether the sample data has the skewness and
    kurtosis matching a normal distribution.

    Note that this test only works for a large enough number of data samples
    (>2000) as the test statistic asymptotically has a Chi-squared distribution
    with 2 degrees of freedom.

    Parameters
    ----------
    x : array_like
        Observations of a random variable.

    Returns
    -------
    jb_value : float
        The test statistic.
    p : float
        The p-value for the hypothesis test.

    References
    ----------
    .. [1] Jarque, C. and Bera, A. (1980) "Efficient tests for normality,
           homoscedasticity and serial independence of regression residuals",
           6 Econometric Letters 255-259.

    Examples
    --------
    >>> from scipy import stats
    >>> np.random.seed(987654321)
    >>> x = np.random.normal(0, 1, 100000)
    >>> jarque_bera_test = stats.jarque_bera(x)
    >>> jarque_bera_test
    Jarque_beraResult(statistic=4.716570798957913, pvalue=0.0945822550304295)
    >>> jarque_bera_test.statistic
    4.716570798957913
    >>> jarque_bera_test.pvalue
    0.0945822550304295

    """
    x = np.asarray(x)
    n = x.size
    if n == 0:
        raise ValueError('At least one observation is required.')

    mu = x.mean()
    diffx = x - mu
    skewness = (1 / n * np.sum(diffx**3)) / (1 / n * np.sum(diffx**2))**(3 / 2.)
    kurtosis = (1 / n * np.sum(diffx**4)) / (1 / n * np.sum(diffx**2))**2
    jb_value = n / 6 * (skewness**2 + (kurtosis - 3)**2 / 4)
    p = 1 - distributions.chi2.cdf(jb_value, 2)

    return Jarque_beraResult(jb_value, p)


#####################################
#        FREQUENCY FUNCTIONS        #
#####################################

# deindent to work around numpy/gh-16202
@np.deprecate(
    message="`itemfreq` is deprecated and will be removed in a "
            "future version. Use instead `np.unique(..., return_counts=True)`")
def itemfreq(a):
    """
Return a 2-D array of item frequencies.

Parameters
----------
a : (N,) array_like
    Input array.

Returns
-------
itemfreq : (K, 2) ndarray
    A 2-D frequency table.  Column 1 contains sorted, unique values from
    `a`, column 2 contains their respective counts.

Examples
--------
>>> from scipy import stats
>>> a = np.array([1, 1, 5, 0, 1, 2, 2, 0, 1, 4])
>>> stats.itemfreq(a)
array([[ 0.,  2.],
       [ 1.,  4.],
       [ 2.,  2.],
       [ 4.,  1.],
       [ 5.,  1.]])
>>> np.bincount(a)
array([2, 4, 2, 0, 1, 1])

>>> stats.itemfreq(a/10.)
array([[ 0. ,  2. ],
       [ 0.1,  4. ],
       [ 0.2,  2. ],
       [ 0.4,  1. ],
       [ 0.5,  1. ]])
"""
    items, inv = np.unique(a, return_inverse=True)
    freq = np.bincount(inv)
    return np.array([items, freq]).T


def scoreatpercentile(a, per, limit=(), interpolation_method='fraction',
                      axis=None):
    """
    Calculate the score at a given percentile of the input sequence.

    For example, the score at `per=50` is the median. If the desired quantile
    lies between two data points, we interpolate between them, according to
    the value of `interpolation`. If the parameter `limit` is provided, it
    should be a tuple (lower, upper) of two values.

    Parameters
    ----------
    a : array_like
        A 1-D array of values from which to extract score.
    per : array_like
        Percentile(s) at which to extract score.  Values should be in range
        [0,100].
    limit : tuple, optional
        Tuple of two scalars, the lower and upper limits within which to
        compute the percentile. Values of `a` outside
        this (closed) interval will be ignored.
    interpolation_method : {'fraction', 'lower', 'higher'}, optional
        Specifies the interpolation method to use,
        when the desired quantile lies between two data points `i` and `j`
        The following options are available (default is 'fraction'):

          * 'fraction': ``i + (j - i) * fraction`` where ``fraction`` is the
            fractional part of the index surrounded by ``i`` and ``j``
          * 'lower': ``i``
          * 'higher': ``j``

    axis : int, optional
        Axis along which the percentiles are computed. Default is None. If
        None, compute over the whole array `a`.

    Returns
    -------
    score : float or ndarray
        Score at percentile(s).

    See Also
    --------
    percentileofscore, numpy.percentile

    Notes
    -----
    This function will become obsolete in the future.
    For NumPy 1.9 and higher, `numpy.percentile` provides all the functionality
    that `scoreatpercentile` provides.  And it's significantly faster.
    Therefore it's recommended to use `numpy.percentile` for users that have
    numpy >= 1.9.

    Examples
    --------
    >>> from scipy import stats
    >>> a = np.arange(100)
    >>> stats.scoreatpercentile(a, 50)
    49.5

    """
    # adapted from NumPy's percentile function.  When we require numpy >= 1.8,
    # the implementation of this function can be replaced by np.percentile.
    a = np.asarray(a)
    if a.size == 0:
        # empty array, return nan(s) with shape matching `per`
        if np.isscalar(per):
            return np.nan
        else:
            return np.full(np.asarray(per).shape, np.nan, dtype=np.float64)

    if limit:
        a = a[(limit[0] <= a) & (a <= limit[1])]

    sorted_ = np.sort(a, axis=axis)
    if axis is None:
        axis = 0

    return _compute_qth_percentile(sorted_, per, interpolation_method, axis)


# handle sequence of per's without calling sort multiple times
def _compute_qth_percentile(sorted_, per, interpolation_method, axis):
    if not np.isscalar(per):
        score = [_compute_qth_percentile(sorted_, i,
                                         interpolation_method, axis)
                 for i in per]
        return np.array(score)

    if not (0 <= per <= 100):
        raise ValueError("percentile must be in the range [0, 100]")

    indexer = [slice(None)] * sorted_.ndim
    idx = per / 100. * (sorted_.shape[axis] - 1)

    if int(idx) != idx:
        # round fractional indices according to interpolation method
        if interpolation_method == 'lower':
            idx = int(np.floor(idx))
        elif interpolation_method == 'higher':
            idx = int(np.ceil(idx))
        elif interpolation_method == 'fraction':
            pass  # keep idx as fraction and interpolate
        else:
            raise ValueError("interpolation_method can only be 'fraction', "
                             "'lower' or 'higher'")

    i = int(idx)
    if i == idx:
        indexer[axis] = slice(i, i + 1)
        weights = array(1)
        sumval = 1.0
    else:
        indexer[axis] = slice(i, i + 2)
        j = i + 1
        weights = array([(j - idx), (idx - i)], float)
        wshape = [1] * sorted_.ndim
        wshape[axis] = 2
        weights.shape = wshape
        sumval = weights.sum()

    # Use np.add.reduce (== np.sum but a little faster) to coerce data type
    return np.add.reduce(sorted_[tuple(indexer)] * weights, axis=axis) / sumval


def percentileofscore(a, score, kind='rank'):
    """
    Compute the percentile rank of a score relative to a list of scores.

    A `percentileofscore` of, for example, 80% means that 80% of the
    scores in `a` are below the given score. In the case of gaps or
    ties, the exact definition depends on the optional keyword, `kind`.

    Parameters
    ----------
    a : array_like
        Array of scores to which `score` is compared.
    score : int or float
        Score that is compared to the elements in `a`.
    kind : {'rank', 'weak', 'strict', 'mean'}, optional
        Specifies the interpretation of the resulting score.
        The following options are available (default is 'rank'):

          * 'rank': Average percentage ranking of score.  In case of multiple
            matches, average the percentage rankings of all matching scores.
          * 'weak': This kind corresponds to the definition of a cumulative
            distribution function.  A percentileofscore of 80% means that 80%
            of values are less than or equal to the provided score.
          * 'strict': Similar to "weak", except that only values that are
            strictly less than the given score are counted.
          * 'mean': The average of the "weak" and "strict" scores, often used
            in testing.  See https://en.wikipedia.org/wiki/Percentile_rank

    Returns
    -------
    pcos : float
        Percentile-position of score (0-100) relative to `a`.

    See Also
    --------
    numpy.percentile

    Examples
    --------
    Three-quarters of the given values lie below a given score:

    >>> from scipy import stats
    >>> stats.percentileofscore([1, 2, 3, 4], 3)
    75.0

    With multiple matches, note how the scores of the two matches, 0.6
    and 0.8 respectively, are averaged:

    >>> stats.percentileofscore([1, 2, 3, 3, 4], 3)
    70.0

    Only 2/5 values are strictly less than 3:

    >>> stats.percentileofscore([1, 2, 3, 3, 4], 3, kind='strict')
    40.0

    But 4/5 values are less than or equal to 3:

    >>> stats.percentileofscore([1, 2, 3, 3, 4], 3, kind='weak')
    80.0

    The average between the weak and the strict scores is:

    >>> stats.percentileofscore([1, 2, 3, 3, 4], 3, kind='mean')
    60.0

    """
    if np.isnan(score):
        return np.nan
    a = np.asarray(a)
    n = len(a)
    if n == 0:
        return 100.0

    if kind == 'rank':
        left = np.count_nonzero(a < score)
        right = np.count_nonzero(a <= score)
        pct = (right + left + (1 if right > left else 0)) * 50.0/n
        return pct
    elif kind == 'strict':
        return np.count_nonzero(a < score) / n * 100
    elif kind == 'weak':
        return np.count_nonzero(a <= score) / n * 100
    elif kind == 'mean':
        pct = (np.count_nonzero(a < score) + np.count_nonzero(a <= score)) / n * 50
        return pct
    else:
        raise ValueError("kind can only be 'rank', 'strict', 'weak' or 'mean'")


HistogramResult = namedtuple('HistogramResult',
                             ('count', 'lowerlimit', 'binsize', 'extrapoints'))


def _histogram(a, numbins=10, defaultlimits=None, weights=None, printextras=False):
    """
    Create a histogram.

    Separate the range into several bins and return the number of instances
    in each bin.

    Parameters
    ----------
    a : array_like
        Array of scores which will be put into bins.
    numbins : int, optional
        The number of bins to use for the histogram. Default is 10.
    defaultlimits : tuple (lower, upper), optional
        The lower and upper values for the range of the histogram.
        If no value is given, a range slightly larger than the range of the
        values in a is used. Specifically ``(a.min() - s, a.max() + s)``,
        where ``s = (1/2)(a.max() - a.min()) / (numbins - 1)``.
    weights : array_like, optional
        The weights for each value in `a`. Default is None, which gives each
        value a weight of 1.0
    printextras : bool, optional
        If True, if there are extra points (i.e. the points that fall outside
        the bin limits) a warning is raised saying how many of those points
        there are.  Default is False.

    Returns
    -------
    count : ndarray
        Number of points (or sum of weights) in each bin.
    lowerlimit : float
        Lowest value of histogram, the lower limit of the first bin.
    binsize : float
        The size of the bins (all bins have the same size).
    extrapoints : int
        The number of points outside the range of the histogram.

    See Also
    --------
    numpy.histogram

    Notes
    -----
    This histogram is based on numpy's histogram but has a larger range by
    default if default limits is not set.

    """
    a = np.ravel(a)
    if defaultlimits is None:
        if a.size == 0:
            # handle empty arrays. Undetermined range, so use 0-1.
            defaultlimits = (0, 1)
        else:
            # no range given, so use values in `a`
            data_min = a.min()
            data_max = a.max()
            # Have bins extend past min and max values slightly
            s = (data_max - data_min) / (2. * (numbins - 1.))
            defaultlimits = (data_min - s, data_max + s)

    # use numpy's histogram method to compute bins
    hist, bin_edges = np.histogram(a, bins=numbins, range=defaultlimits,
                                   weights=weights)
    # hist are not always floats, convert to keep with old output
    hist = np.array(hist, dtype=float)
    # fixed width for bins is assumed, as numpy's histogram gives
    # fixed width bins for int values for 'bins'
    binsize = bin_edges[1] - bin_edges[0]
    # calculate number of extra points
    extrapoints = len([v for v in a
                       if defaultlimits[0] > v or v > defaultlimits[1]])
    if extrapoints > 0 and printextras:
        warnings.warn("Points outside given histogram range = %s"
                      % extrapoints)

    return HistogramResult(hist, defaultlimits[0], binsize, extrapoints)


CumfreqResult = namedtuple('CumfreqResult',
                           ('cumcount', 'lowerlimit', 'binsize',
                            'extrapoints'))


def cumfreq(a, numbins=10, defaultreallimits=None, weights=None):
    """
    Return a cumulative frequency histogram, using the histogram function.

    A cumulative histogram is a mapping that counts the cumulative number of
    observations in all of the bins up to the specified bin.

    Parameters
    ----------
    a : array_like
        Input array.
    numbins : int, optional
        The number of bins to use for the histogram. Default is 10.
    defaultreallimits : tuple (lower, upper), optional
        The lower and upper values for the range of the histogram.
        If no value is given, a range slightly larger than the range of the
        values in `a` is used. Specifically ``(a.min() - s, a.max() + s)``,
        where ``s = (1/2)(a.max() - a.min()) / (numbins - 1)``.
    weights : array_like, optional
        The weights for each value in `a`. Default is None, which gives each
        value a weight of 1.0

    Returns
    -------
    cumcount : ndarray
        Binned values of cumulative frequency.
    lowerlimit : float
        Lower real limit
    binsize : float
        Width of each bin.
    extrapoints : int
        Extra points.

    Examples
    --------
    >>> import matplotlib.pyplot as plt
    >>> from scipy import stats
    >>> x = [1, 4, 2, 1, 3, 1]
    >>> res = stats.cumfreq(x, numbins=4, defaultreallimits=(1.5, 5))
    >>> res.cumcount
    array([ 1.,  2.,  3.,  3.])
    >>> res.extrapoints
    3

    Create a normal distribution with 1000 random values

    >>> rng = np.random.RandomState(seed=12345)
    >>> samples = stats.norm.rvs(size=1000, random_state=rng)

    Calculate cumulative frequencies

    >>> res = stats.cumfreq(samples, numbins=25)

    Calculate space of values for x

    >>> x = res.lowerlimit + np.linspace(0, res.binsize*res.cumcount.size,
    ...                                  res.cumcount.size)

    Plot histogram and cumulative histogram

    >>> fig = plt.figure(figsize=(10, 4))
    >>> ax1 = fig.add_subplot(1, 2, 1)
    >>> ax2 = fig.add_subplot(1, 2, 2)
    >>> ax1.hist(samples, bins=25)
    >>> ax1.set_title('Histogram')
    >>> ax2.bar(x, res.cumcount, width=res.binsize)
    >>> ax2.set_title('Cumulative histogram')
    >>> ax2.set_xlim([x.min(), x.max()])

    >>> plt.show()

    """
    h, l, b, e = _histogram(a, numbins, defaultreallimits, weights=weights)
    cumhist = np.cumsum(h * 1, axis=0)
    return CumfreqResult(cumhist, l, b, e)


RelfreqResult = namedtuple('RelfreqResult',
                           ('frequency', 'lowerlimit', 'binsize',
                            'extrapoints'))


def relfreq(a, numbins=10, defaultreallimits=None, weights=None):
    """
    Return a relative frequency histogram, using the histogram function.

    A relative frequency  histogram is a mapping of the number of
    observations in each of the bins relative to the total of observations.

    Parameters
    ----------
    a : array_like
        Input array.
    numbins : int, optional
        The number of bins to use for the histogram. Default is 10.
    defaultreallimits : tuple (lower, upper), optional
        The lower and upper values for the range of the histogram.
        If no value is given, a range slightly larger than the range of the
        values in a is used. Specifically ``(a.min() - s, a.max() + s)``,
        where ``s = (1/2)(a.max() - a.min()) / (numbins - 1)``.
    weights : array_like, optional
        The weights for each value in `a`. Default is None, which gives each
        value a weight of 1.0

    Returns
    -------
    frequency : ndarray
        Binned values of relative frequency.
    lowerlimit : float
        Lower real limit.
    binsize : float
        Width of each bin.
    extrapoints : int
        Extra points.

    Examples
    --------
    >>> import matplotlib.pyplot as plt
    >>> from scipy import stats
    >>> a = np.array([2, 4, 1, 2, 3, 2])
    >>> res = stats.relfreq(a, numbins=4)
    >>> res.frequency
    array([ 0.16666667, 0.5       , 0.16666667,  0.16666667])
    >>> np.sum(res.frequency)  # relative frequencies should add up to 1
    1.0

    Create a normal distribution with 1000 random values

    >>> rng = np.random.RandomState(seed=12345)
    >>> samples = stats.norm.rvs(size=1000, random_state=rng)

    Calculate relative frequencies

    >>> res = stats.relfreq(samples, numbins=25)

    Calculate space of values for x

    >>> x = res.lowerlimit + np.linspace(0, res.binsize*res.frequency.size,
    ...                                  res.frequency.size)

    Plot relative frequency histogram

    >>> fig = plt.figure(figsize=(5, 4))
    >>> ax = fig.add_subplot(1, 1, 1)
    >>> ax.bar(x, res.frequency, width=res.binsize)
    >>> ax.set_title('Relative frequency histogram')
    >>> ax.set_xlim([x.min(), x.max()])

    >>> plt.show()

    """
    a = np.asanyarray(a)
    h, l, b, e = _histogram(a, numbins, defaultreallimits, weights=weights)
    h = h / a.shape[0]

    return RelfreqResult(h, l, b, e)


#####################################
#        VARIABILITY FUNCTIONS      #
#####################################

def obrientransform(*args):
    """
    Compute the O'Brien transform on input data (any number of arrays).

    Used to test for homogeneity of variance prior to running one-way stats.
    Each array in ``*args`` is one level of a factor.
    If `f_oneway` is run on the transformed data and found significant,
    the variances are unequal.  From Maxwell and Delaney [1]_, p.112.

    Parameters
    ----------
    args : tuple of array_like
        Any number of arrays.

    Returns
    -------
    obrientransform : ndarray
        Transformed data for use in an ANOVA.  The first dimension
        of the result corresponds to the sequence of transformed
        arrays.  If the arrays given are all 1-D of the same length,
        the return value is a 2-D array; otherwise it is a 1-D array
        of type object, with each element being an ndarray.

    References
    ----------
    .. [1] S. E. Maxwell and H. D. Delaney, "Designing Experiments and
           Analyzing Data: A Model Comparison Perspective", Wadsworth, 1990.

    Examples
    --------
    We'll test the following data sets for differences in their variance.

    >>> x = [10, 11, 13, 9, 7, 12, 12, 9, 10]
    >>> y = [13, 21, 5, 10, 8, 14, 10, 12, 7, 15]

    Apply the O'Brien transform to the data.

    >>> from scipy.stats import obrientransform
    >>> tx, ty = obrientransform(x, y)

    Use `scipy.stats.f_oneway` to apply a one-way ANOVA test to the
    transformed data.

    >>> from scipy.stats import f_oneway
    >>> F, p = f_oneway(tx, ty)
    >>> p
    0.1314139477040335

    If we require that ``p < 0.05`` for significance, we cannot conclude
    that the variances are different.

    """
    TINY = np.sqrt(np.finfo(float).eps)

    # `arrays` will hold the transformed arguments.
    arrays = []
    sLast = None

    for arg in args:
        a = np.asarray(arg)
        n = len(a)
        mu = np.mean(a)
        sq = (a - mu)**2
        sumsq = sq.sum()

        # The O'Brien transform.
        t = ((n - 1.5) * n * sq - 0.5 * sumsq) / ((n - 1) * (n - 2))

        # Check that the mean of the transformed data is equal to the
        # original variance.
        var = sumsq / (n - 1)
        if abs(var - np.mean(t)) > TINY:
            raise ValueError('Lack of convergence in obrientransform.')

        arrays.append(t)
        sLast = a.shape

    if sLast:
        for arr in arrays[:-1]:
            if sLast != arr.shape:
                return np.array(arrays, dtype=object)
    return np.array(arrays)


def sem(a, axis=0, ddof=1, nan_policy='propagate'):
    """
    Compute standard error of the mean.

    Calculate the standard error of the mean (or standard error of
    measurement) of the values in the input array.

    Parameters
    ----------
    a : array_like
        An array containing the values for which the standard error is
        returned.
    axis : int or None, optional
        Axis along which to operate. Default is 0. If None, compute over
        the whole array `a`.
    ddof : int, optional
        Delta degrees-of-freedom. How many degrees of freedom to adjust
        for bias in limited samples relative to the population estimate
        of variance. Defaults to 1.
    nan_policy : {'propagate', 'raise', 'omit'}, optional
        Defines how to handle when input contains nan.
        The following options are available (default is 'propagate'):

          * 'propagate': returns nan
          * 'raise': throws an error
          * 'omit': performs the calculations ignoring nan values

    Returns
    -------
    s : ndarray or float
        The standard error of the mean in the sample(s), along the input axis.

    Notes
    -----
    The default value for `ddof` is different to the default (0) used by other
    ddof containing routines, such as np.std and np.nanstd.

    Examples
    --------
    Find standard error along the first axis:

    >>> from scipy import stats
    >>> a = np.arange(20).reshape(5,4)
    >>> stats.sem(a)
    array([ 2.8284,  2.8284,  2.8284,  2.8284])

    Find standard error across the whole array, using n degrees of freedom:

    >>> stats.sem(a, axis=None, ddof=0)
    1.2893796958227628

    """
    a, axis = _chk_asarray(a, axis)

    contains_nan, nan_policy = _contains_nan(a, nan_policy)

    if contains_nan and nan_policy == 'omit':
        a = ma.masked_invalid(a)
        return mstats_basic.sem(a, axis, ddof)

    n = a.shape[axis]
    s = np.std(a, axis=axis, ddof=ddof) / np.sqrt(n)
    return s


def zscore(a, axis=0, ddof=0, nan_policy='propagate'):
    """
    Compute the z score.

    Compute the z score of each value in the sample, relative to the
    sample mean and standard deviation.

    Parameters
    ----------
    a : array_like
        An array like object containing the sample data.
    axis : int or None, optional
        Axis along which to operate. Default is 0. If None, compute over
        the whole array `a`.
    ddof : int, optional
        Degrees of freedom correction in the calculation of the
        standard deviation. Default is 0.
    nan_policy : {'propagate', 'raise', 'omit'}, optional
        Defines how to handle when input contains nan. 'propagate' returns nan,
        'raise' throws an error, 'omit' performs the calculations ignoring nan
        values. Default is 'propagate'.

    Returns
    -------
    zscore : array_like
        The z-scores, standardized by mean and standard deviation of
        input array `a`.

    Notes
    -----
    This function preserves ndarray subclasses, and works also with
    matrices and masked arrays (it uses `asanyarray` instead of
    `asarray` for parameters).

    Examples
    --------
    >>> a = np.array([ 0.7972,  0.0767,  0.4383,  0.7866,  0.8091,
    ...                0.1954,  0.6307,  0.6599,  0.1065,  0.0508])
    >>> from scipy import stats
    >>> stats.zscore(a)
    array([ 1.1273, -1.247 , -0.0552,  1.0923,  1.1664, -0.8559,  0.5786,
            0.6748, -1.1488, -1.3324])

    Computing along a specified axis, using n-1 degrees of freedom
    (``ddof=1``) to calculate the standard deviation:

    >>> b = np.array([[ 0.3148,  0.0478,  0.6243,  0.4608],
    ...               [ 0.7149,  0.0775,  0.6072,  0.9656],
    ...               [ 0.6341,  0.1403,  0.9759,  0.4064],
    ...               [ 0.5918,  0.6948,  0.904 ,  0.3721],
    ...               [ 0.0921,  0.2481,  0.1188,  0.1366]])
    >>> stats.zscore(b, axis=1, ddof=1)
    array([[-0.19264823, -1.28415119,  1.07259584,  0.40420358],
           [ 0.33048416, -1.37380874,  0.04251374,  1.00081084],
           [ 0.26796377, -1.12598418,  1.23283094, -0.37481053],
           [-0.22095197,  0.24468594,  1.19042819, -1.21416216],
           [-0.82780366,  1.4457416 , -0.43867764, -0.1792603 ]])

    """
    a = np.asanyarray(a)

    contains_nan, nan_policy = _contains_nan(a, nan_policy)

    if contains_nan and nan_policy == 'omit':
        mns = np.nanmean(a=a, axis=axis, keepdims=True)
        sstd = np.nanstd(a=a, axis=axis, ddof=ddof, keepdims=True)
    else:
        mns = a.mean(axis=axis, keepdims=True)
        sstd = a.std(axis=axis, ddof=ddof, keepdims=True)

    return (a - mns) / sstd


def zmap(scores, compare, axis=0, ddof=0):
    """
    Calculate the relative z-scores.

    Return an array of z-scores, i.e., scores that are standardized to
    zero mean and unit variance, where mean and variance are calculated
    from the comparison array.

    Parameters
    ----------
    scores : array_like
        The input for which z-scores are calculated.
    compare : array_like
        The input from which the mean and standard deviation of the
        normalization are taken; assumed to have the same dimension as
        `scores`.
    axis : int or None, optional
        Axis over which mean and variance of `compare` are calculated.
        Default is 0. If None, compute over the whole array `scores`.
    ddof : int, optional
        Degrees of freedom correction in the calculation of the
        standard deviation. Default is 0.

    Returns
    -------
    zscore : array_like
        Z-scores, in the same shape as `scores`.

    Notes
    -----
    This function preserves ndarray subclasses, and works also with
    matrices and masked arrays (it uses `asanyarray` instead of
    `asarray` for parameters).

    Examples
    --------
    >>> from scipy.stats import zmap
    >>> a = [0.5, 2.0, 2.5, 3]
    >>> b = [0, 1, 2, 3, 4]
    >>> zmap(a, b)
    array([-1.06066017,  0.        ,  0.35355339,  0.70710678])

    """
    scores, compare = map(np.asanyarray, [scores, compare])
    mns = compare.mean(axis=axis, keepdims=True)
    sstd = compare.std(axis=axis, ddof=ddof, keepdims=True)
    return (scores - mns) / sstd


def gstd(a, axis=0, ddof=1):
    """
    Calculate the geometric standard deviation of an array.

    The geometric standard deviation describes the spread of a set of numbers
    where the geometric mean is preferred. It is a multiplicative factor, and
    so a dimensionless quantity.

    It is defined as the exponent of the standard deviation of ``log(a)``.
    Mathematically the population geometric standard deviation can be
    evaluated as::

        gstd = exp(std(log(a)))

    .. versionadded:: 1.3.0

    Parameters
    ----------
    a : array_like
        An array like object containing the sample data.
    axis : int, tuple or None, optional
        Axis along which to operate. Default is 0. If None, compute over
        the whole array `a`.
    ddof : int, optional
        Degree of freedom correction in the calculation of the
        geometric standard deviation. Default is 1.

    Returns
    -------
    ndarray or float
        An array of the geometric standard deviation. If `axis` is None or `a`
        is a 1d array a float is returned.

    Notes
    -----
    As the calculation requires the use of logarithms the geometric standard
    deviation only supports strictly positive values. Any non-positive or
    infinite values will raise a `ValueError`.
    The geometric standard deviation is sometimes confused with the exponent of
    the standard deviation, ``exp(std(a))``. Instead the geometric standard
    deviation is ``exp(std(log(a)))``.
    The default value for `ddof` is different to the default value (0) used
    by other ddof containing functions, such as ``np.std`` and ``np.nanstd``.

    Examples
    --------
    Find the geometric standard deviation of a log-normally distributed sample.
    Note that the standard deviation of the distribution is one, on a
    log scale this evaluates to approximately ``exp(1)``.

    >>> from scipy.stats import gstd
    >>> np.random.seed(123)
    >>> sample = np.random.lognormal(mean=0, sigma=1, size=1000)
    >>> gstd(sample)
    2.7217860664589946

    Compute the geometric standard deviation of a multidimensional array and
    of a given axis.

    >>> a = np.arange(1, 25).reshape(2, 3, 4)
    >>> gstd(a, axis=None)
    2.2944076136018947
    >>> gstd(a, axis=2)
    array([[1.82424757, 1.22436866, 1.13183117],
           [1.09348306, 1.07244798, 1.05914985]])
    >>> gstd(a, axis=(1,2))
    array([2.12939215, 1.22120169])

    The geometric standard deviation further handles masked arrays.

    >>> a = np.arange(1, 25).reshape(2, 3, 4)
    >>> ma = np.ma.masked_where(a > 16, a)
    >>> ma
    masked_array(
      data=[[[1, 2, 3, 4],
             [5, 6, 7, 8],
             [9, 10, 11, 12]],
            [[13, 14, 15, 16],
             [--, --, --, --],
             [--, --, --, --]]],
      mask=[[[False, False, False, False],
             [False, False, False, False],
             [False, False, False, False]],
            [[False, False, False, False],
             [ True,  True,  True,  True],
             [ True,  True,  True,  True]]],
      fill_value=999999)
    >>> gstd(ma, axis=2)
    masked_array(
      data=[[1.8242475707663655, 1.2243686572447428, 1.1318311657788478],
            [1.0934830582350938, --, --]],
      mask=[[False, False, False],
            [False,  True,  True]],
      fill_value=999999)

    """
    a = np.asanyarray(a)
    log = ma.log if isinstance(a, ma.MaskedArray) else np.log

    try:
        with warnings.catch_warnings():
            warnings.simplefilter("error", RuntimeWarning)
            return np.exp(np.std(log(a), axis=axis, ddof=ddof))
    except RuntimeWarning as w:
        if np.isinf(a).any():
            raise ValueError(
                'Infinite value encountered. The geometric standard deviation '
                'is defined for strictly positive values only.'
            ) from w
        a_nan = np.isnan(a)
        a_nan_any = a_nan.any()
        # exclude NaN's from negativity check, but
        # avoid expensive masking for arrays with no NaN
        if ((a_nan_any and np.less_equal(np.nanmin(a), 0)) or
              (not a_nan_any and np.less_equal(a, 0).any())):
            raise ValueError(
                'Non positive value encountered. The geometric standard '
                'deviation is defined for strictly positive values only.'
            ) from w
        elif 'Degrees of freedom <= 0 for slice' == str(w):
            raise ValueError(w) from w
        else:
            #  Remaining warnings don't need to be exceptions.
            return np.exp(np.std(log(a, where=~a_nan), axis=axis, ddof=ddof))
    except TypeError as e:
        raise ValueError(
            'Invalid array input. The inputs could not be '
            'safely coerced to any supported types') from e


# Private dictionary initialized only once at module level
# See https://en.wikipedia.org/wiki/Robust_measures_of_scale
_scale_conversions = {'raw': 1.0,
                      'normal': special.erfinv(0.5) * 2.0 * math.sqrt(2.0)}


def iqr(x, axis=None, rng=(25, 75), scale=1.0, nan_policy='propagate',
        interpolation='linear', keepdims=False):
    r"""
    Compute the interquartile range of the data along the specified axis.

    The interquartile range (IQR) is the difference between the 75th and
    25th percentile of the data. It is a measure of the dispersion
    similar to standard deviation or variance, but is much more robust
    against outliers [2]_.

    The ``rng`` parameter allows this function to compute other
    percentile ranges than the actual IQR. For example, setting
    ``rng=(0, 100)`` is equivalent to `numpy.ptp`.

    The IQR of an empty array is `np.nan`.

    .. versionadded:: 0.18.0

    Parameters
    ----------
    x : array_like
        Input array or object that can be converted to an array.
    axis : int or sequence of int, optional
        Axis along which the range is computed. The default is to
        compute the IQR for the entire array.
    rng : Two-element sequence containing floats in range of [0,100] optional
        Percentiles over which to compute the range. Each must be
        between 0 and 100, inclusive. The default is the true IQR:
        `(25, 75)`. The order of the elements is not important.
    scale : scalar or str, optional
        The numerical value of scale will be divided out of the final
        result. The following string values are recognized:

          * 'raw' : No scaling, just return the raw IQR.
            **Deprecated!**  Use `scale=1` instead.
          * 'normal' : Scale by
            :math:`2 \sqrt{2} erf^{-1}(\frac{1}{2}) \approx 1.349`.

        The default is 1.0. The use of scale='raw' is deprecated.
        Array-like scale is also allowed, as long
        as it broadcasts correctly to the output such that
        ``out / scale`` is a valid operation. The output dimensions
        depend on the input array, `x`, the `axis` argument, and the
        `keepdims` flag.
    nan_policy : {'propagate', 'raise', 'omit'}, optional
        Defines how to handle when input contains nan.
        The following options are available (default is 'propagate'):

          * 'propagate': returns nan
          * 'raise': throws an error
          * 'omit': performs the calculations ignoring nan values
    interpolation : {'linear', 'lower', 'higher', 'midpoint', 'nearest'}, optional
        Specifies the interpolation method to use when the percentile
        boundaries lie between two data points `i` and `j`.
        The following options are available (default is 'linear'):

          * 'linear': `i + (j - i) * fraction`, where `fraction` is the
            fractional part of the index surrounded by `i` and `j`.
          * 'lower': `i`.
          * 'higher': `j`.
          * 'nearest': `i` or `j` whichever is nearest.
          * 'midpoint': `(i + j) / 2`.

    keepdims : bool, optional
        If this is set to `True`, the reduced axes are left in the
        result as dimensions with size one. With this option, the result
        will broadcast correctly against the original array `x`.

    Returns
    -------
    iqr : scalar or ndarray
        If ``axis=None``, a scalar is returned. If the input contains
        integers or floats of smaller precision than ``np.float64``, then the
        output data-type is ``np.float64``. Otherwise, the output data-type is
        the same as that of the input.

    See Also
    --------
    numpy.std, numpy.var

    Notes
    -----
    This function is heavily dependent on the version of `numpy` that is
    installed. Versions greater than 1.11.0b3 are highly recommended, as they
    include a number of enhancements and fixes to `numpy.percentile` and
    `numpy.nanpercentile` that affect the operation of this function. The
    following modifications apply:

    Below 1.10.0 : `nan_policy` is poorly defined.
        The default behavior of `numpy.percentile` is used for 'propagate'. This
        is a hybrid of 'omit' and 'propagate' that mostly yields a skewed
        version of 'omit' since NaNs are sorted to the end of the data. A
        warning is raised if there are NaNs in the data.
    Below 1.9.0: `numpy.nanpercentile` does not exist.
        This means that `numpy.percentile` is used regardless of `nan_policy`
        and a warning is issued. See previous item for a description of the
        behavior.
    Below 1.9.0: `keepdims` and `interpolation` are not supported.
        The keywords get ignored with a warning if supplied with non-default
        values. However, multiple axes are still supported.

    References
    ----------
    .. [1] "Interquartile range" https://en.wikipedia.org/wiki/Interquartile_range
    .. [2] "Robust measures of scale" https://en.wikipedia.org/wiki/Robust_measures_of_scale
    .. [3] "Quantile" https://en.wikipedia.org/wiki/Quantile

    Examples
    --------
    >>> from scipy.stats import iqr
    >>> x = np.array([[10, 7, 4], [3, 2, 1]])
    >>> x
    array([[10,  7,  4],
           [ 3,  2,  1]])
    >>> iqr(x)
    4.0
    >>> iqr(x, axis=0)
    array([ 3.5,  2.5,  1.5])
    >>> iqr(x, axis=1)
    array([ 3.,  1.])
    >>> iqr(x, axis=1, keepdims=True)
    array([[ 3.],
           [ 1.]])

    """
    x = asarray(x)

    # This check prevents percentile from raising an error later. Also, it is
    # consistent with `np.var` and `np.std`.
    if not x.size:
        return np.nan

    # An error may be raised here, so fail-fast, before doing lengthy
    # computations, even though `scale` is not used until later
    if isinstance(scale, str):
        scale_key = scale.lower()
        if scale_key not in _scale_conversions:
            raise ValueError("{0} not a valid scale for `iqr`".format(scale))
        if scale_key == 'raw':
            warnings.warn(
                "use of scale='raw' is deprecated, use scale=1.0 instead",
                np.VisibleDeprecationWarning
                )
        scale = _scale_conversions[scale_key]

    # Select the percentile function to use based on nans and policy
    contains_nan, nan_policy = _contains_nan(x, nan_policy)

    if contains_nan and nan_policy == 'omit':
        percentile_func = np.nanpercentile
    else:
        percentile_func = np.percentile

    if len(rng) != 2:
        raise TypeError("quantile range must be two element sequence")

    if np.isnan(rng).any():
        raise ValueError("range must not contain NaNs")

    rng = sorted(rng)
    pct = percentile_func(x, rng, axis=axis, interpolation=interpolation,
                          keepdims=keepdims)
    out = np.subtract(pct[1], pct[0])

    if scale != 1.0:
        out /= scale

    return out


def _mad_1d(x, center, nan_policy):
    # Median absolute deviation for 1-d array x.
    # This is a helper function for `median_abs_deviation`; it assumes its
    # arguments have been validated already.  In particular,  x must be a
    # 1-d numpy array, center must be callable, and if nan_policy is not
    # 'propagate', it is assumed to be 'omit', because 'raise' is handled
    # in `median_abs_deviation`.
    # No warning is generated if x is empty or all nan.
    isnan = np.isnan(x)
    if isnan.any():
        if nan_policy == 'propagate':
            return np.nan
        x = x[~isnan]
    if x.size == 0:
        # MAD of an empty array is nan.
        return np.nan
    # Edge cases have been handled, so do the basic MAD calculation.
    med = center(x)
    mad = np.median(np.abs(x - med))
    return mad


def median_abs_deviation(x, axis=0, center=np.median, scale=1.0,
                         nan_policy='propagate'):
    r"""
    Compute the median absolute deviation of the data along the given axis.

    The median absolute deviation (MAD, [1]_) computes the median over the
    absolute deviations from the median. It is a measure of dispersion
    similar to the standard deviation but more robust to outliers [2]_.

    The MAD of an empty array is ``np.nan``.

    .. versionadded:: 1.5.0

    Parameters
    ----------
    x : array_like
        Input array or object that can be converted to an array.
    axis : int or None, optional
        Axis along which the range is computed. Default is 0. If None, compute
        the MAD over the entire array.
    center : callable, optional
        A function that will return the central value. The default is to use
        np.median. Any user defined function used will need to have the
        function signature ``func(arr, axis)``.
    scale : scalar or str, optional
        The numerical value of scale will be divided out of the final
        result. The default is 1.0. The string "normal" is also accepted,
        and results in `scale` being the inverse of the standard normal
        quantile function at 0.75, which is approximately 0.67449.
        Array-like scale is also allowed, as long as it broadcasts correctly
        to the output such that ``out / scale`` is a valid operation. The
        output dimensions depend on the input array, `x`, and the `axis`
        argument.
    nan_policy : {'propagate', 'raise', 'omit'}, optional
        Defines how to handle when input contains nan.
        The following options are available (default is 'propagate'):

        * 'propagate': returns nan
        * 'raise': throws an error
        * 'omit': performs the calculations ignoring nan values

    Returns
    -------
    mad : scalar or ndarray
        If ``axis=None``, a scalar is returned. If the input contains
        integers or floats of smaller precision than ``np.float64``, then the
        output data-type is ``np.float64``. Otherwise, the output data-type is
        the same as that of the input.

    See Also
    --------
    numpy.std, numpy.var, numpy.median, scipy.stats.iqr, scipy.stats.tmean,
    scipy.stats.tstd, scipy.stats.tvar

    Notes
    -----
    The `center` argument only affects the calculation of the central value
    around which the MAD is calculated. That is, passing in ``center=np.mean``
    will calculate the MAD around the mean - it will not calculate the *mean*
    absolute deviation.

    The input array may contain `inf`, but if `center` returns `inf`, the
    corresponding MAD for that data will be `nan`.

    References
    ----------
    .. [1] "Median absolute deviation",
           https://en.wikipedia.org/wiki/Median_absolute_deviation
    .. [2] "Robust measures of scale",
           https://en.wikipedia.org/wiki/Robust_measures_of_scale

    Examples
    --------
    When comparing the behavior of `median_abs_deviation` with ``np.std``,
    the latter is affected when we change a single value of an array to have an
    outlier value while the MAD hardly changes:

    >>> from scipy import stats
    >>> x = stats.norm.rvs(size=100, scale=1, random_state=123456)
    >>> x.std()
    0.9973906394005013
    >>> stats.median_abs_deviation(x)
    0.82832610097857
    >>> x[0] = 345.6
    >>> x.std()
    34.42304872314415
    >>> stats.median_abs_deviation(x)
    0.8323442311590675

    Axis handling example:

    >>> x = np.array([[10, 7, 4], [3, 2, 1]])
    >>> x
    array([[10,  7,  4],
           [ 3,  2,  1]])
    >>> stats.median_abs_deviation(x)
    array([3.5, 2.5, 1.5])
    >>> stats.median_abs_deviation(x, axis=None)
    2.0

    Scale normal example:

    >>> x = stats.norm.rvs(size=1000000, scale=2, random_state=123456)
    >>> stats.median_abs_deviation(x)
    1.3487398527041636
    >>> stats.median_abs_deviation(x, scale='normal')
    1.9996446978061115

    """
    if not callable(center):
        raise TypeError("The argument 'center' must be callable. The given "
                        f"value {repr(center)} is not callable.")

    # An error may be raised here, so fail-fast, before doing lengthy
    # computations, even though `scale` is not used until later
    if isinstance(scale, str):
        if scale.lower() == 'normal':
            scale = 0.6744897501960817  # special.ndtri(0.75)
        else:
            raise ValueError(f"{scale} is not a valid scale value.")

    x = asarray(x)

    # Consistent with `np.var` and `np.std`.
    if not x.size:
        if axis is None:
            return np.nan
        nan_shape = tuple(item for i, item in enumerate(x.shape) if i != axis)
        if nan_shape == ():
            # Return nan, not array(nan)
            return np.nan
        return np.full(nan_shape, np.nan)

    contains_nan, nan_policy = _contains_nan(x, nan_policy)

    if contains_nan:
        if axis is None:
            mad = _mad_1d(x.ravel(), center, nan_policy)
        else:
            mad = np.apply_along_axis(_mad_1d, axis, x, center, nan_policy)
    else:
        if axis is None:
            med = center(x, axis=None)
            mad = np.median(np.abs(x - med))
        else:
            # Wrap the call to center() in expand_dims() so it acts like
            # keepdims=True was used.
            med = np.expand_dims(center(x, axis=axis), axis)
            mad = np.median(np.abs(x - med), axis=axis)

    return mad / scale


# Keep the top newline so that the message does not show up on the stats page
_median_absolute_deviation_deprec_msg = """
To preserve the existing default behavior, use
`scipy.stats.median_abs_deviation(..., scale=1/1.4826)`.
The value 1.4826 is not numerically precise for scaling
with a normal distribution. For a numerically precise value, use
`scipy.stats.median_abs_deviation(..., scale='normal')`.
"""


# Due to numpy/gh-16349 we need to unindent the entire docstring
@np.deprecate(old_name='median_absolute_deviation',
              new_name='median_abs_deviation',
              message=_median_absolute_deviation_deprec_msg)
def median_absolute_deviation(x, axis=0, center=np.median, scale=1.4826,
                              nan_policy='propagate'):
    r"""
Compute the median absolute deviation of the data along the given axis.

The median absolute deviation (MAD, [1]_) computes the median over the
absolute deviations from the median. It is a measure of dispersion
similar to the standard deviation but more robust to outliers [2]_.

The MAD of an empty array is ``np.nan``.

.. versionadded:: 1.3.0

Parameters
----------
x : array_like
    Input array or object that can be converted to an array.
axis : int or None, optional
    Axis along which the range is computed. Default is 0. If None, compute
    the MAD over the entire array.
center : callable, optional
    A function that will return the central value. The default is to use
    np.median. Any user defined function used will need to have the function
    signature ``func(arr, axis)``.
scale : int, optional
    The scaling factor applied to the MAD. The default scale (1.4826)
    ensures consistency with the standard deviation for normally distributed
    data.
nan_policy : {'propagate', 'raise', 'omit'}, optional
    Defines how to handle when input contains nan.
    The following options are available (default is 'propagate'):

    * 'propagate': returns nan
    * 'raise': throws an error
    * 'omit': performs the calculations ignoring nan values

Returns
-------
mad : scalar or ndarray
    If ``axis=None``, a scalar is returned. If the input contains
    integers or floats of smaller precision than ``np.float64``, then the
    output data-type is ``np.float64``. Otherwise, the output data-type is
    the same as that of the input.

See Also
--------
numpy.std, numpy.var, numpy.median, scipy.stats.iqr, scipy.stats.tmean,
scipy.stats.tstd, scipy.stats.tvar

Notes
-----
The `center` argument only affects the calculation of the central value
around which the MAD is calculated. That is, passing in ``center=np.mean``
will calculate the MAD around the mean - it will not calculate the *mean*
absolute deviation.

References
----------
.. [1] "Median absolute deviation",
       https://en.wikipedia.org/wiki/Median_absolute_deviation
.. [2] "Robust measures of scale",
       https://en.wikipedia.org/wiki/Robust_measures_of_scale

Examples
--------
When comparing the behavior of `median_absolute_deviation` with ``np.std``,
the latter is affected when we change a single value of an array to have an
outlier value while the MAD hardly changes:

>>> from scipy import stats
>>> x = stats.norm.rvs(size=100, scale=1, random_state=123456)
>>> x.std()
0.9973906394005013
>>> stats.median_absolute_deviation(x)
1.2280762773108278
>>> x[0] = 345.6
>>> x.std()
34.42304872314415
>>> stats.median_absolute_deviation(x)
1.2340335571164334

Axis handling example:

>>> x = np.array([[10, 7, 4], [3, 2, 1]])
>>> x
array([[10,  7,  4],
       [ 3,  2,  1]])
>>> stats.median_absolute_deviation(x)
array([5.1891, 3.7065, 2.2239])
>>> stats.median_absolute_deviation(x, axis=None)
2.9652
"""
    if isinstance(scale, str):
        if scale.lower() == 'raw':
            warnings.warn(
                "use of scale='raw' is deprecated, use scale=1.0 instead",
                np.VisibleDeprecationWarning
                )
            scale = 1.0

    if not isinstance(scale, str):
        scale = 1 / scale

    return median_abs_deviation(x, axis=axis, center=center, scale=scale,
                                nan_policy=nan_policy)

#####################################
#         TRIMMING FUNCTIONS        #
#####################################


SigmaclipResult = namedtuple('SigmaclipResult', ('clipped', 'lower', 'upper'))


def sigmaclip(a, low=4., high=4.):
    """
    Perform iterative sigma-clipping of array elements.

    Starting from the full sample, all elements outside the critical range are
    removed, i.e. all elements of the input array `c` that satisfy either of
    the following conditions::

        c < mean(c) - std(c)*low
        c > mean(c) + std(c)*high

    The iteration continues with the updated sample until no
    elements are outside the (updated) range.

    Parameters
    ----------
    a : array_like
        Data array, will be raveled if not 1-D.
    low : float, optional
        Lower bound factor of sigma clipping. Default is 4.
    high : float, optional
        Upper bound factor of sigma clipping. Default is 4.

    Returns
    -------
    clipped : ndarray
        Input array with clipped elements removed.
    lower : float
        Lower threshold value use for clipping.
    upper : float
        Upper threshold value use for clipping.

    Examples
    --------
    >>> from scipy.stats import sigmaclip
    >>> a = np.concatenate((np.linspace(9.5, 10.5, 31),
    ...                     np.linspace(0, 20, 5)))
    >>> fact = 1.5
    >>> c, low, upp = sigmaclip(a, fact, fact)
    >>> c
    array([  9.96666667,  10.        ,  10.03333333,  10.        ])
    >>> c.var(), c.std()
    (0.00055555555555555165, 0.023570226039551501)
    >>> low, c.mean() - fact*c.std(), c.min()
    (9.9646446609406727, 9.9646446609406727, 9.9666666666666668)
    >>> upp, c.mean() + fact*c.std(), c.max()
    (10.035355339059327, 10.035355339059327, 10.033333333333333)

    >>> a = np.concatenate((np.linspace(9.5, 10.5, 11),
    ...                     np.linspace(-100, -50, 3)))
    >>> c, low, upp = sigmaclip(a, 1.8, 1.8)
    >>> (c == np.linspace(9.5, 10.5, 11)).all()
    True

    """
    c = np.asarray(a).ravel()
    delta = 1
    while delta:
        c_std = c.std()
        c_mean = c.mean()
        size = c.size
        critlower = c_mean - c_std * low
        critupper = c_mean + c_std * high
        c = c[(c >= critlower) & (c <= critupper)]
        delta = size - c.size

    return SigmaclipResult(c, critlower, critupper)


def trimboth(a, proportiontocut, axis=0):
    """
    Slice off a proportion of items from both ends of an array.

    Slice off the passed proportion of items from both ends of the passed
    array (i.e., with `proportiontocut` = 0.1, slices leftmost 10% **and**
    rightmost 10% of scores). The trimmed values are the lowest and
    highest ones.
    Slice off less if proportion results in a non-integer slice index (i.e.
    conservatively slices off `proportiontocut`).

    Parameters
    ----------
    a : array_like
        Data to trim.
    proportiontocut : float
        Proportion (in range 0-1) of total data set to trim of each end.
    axis : int or None, optional
        Axis along which to trim data. Default is 0. If None, compute over
        the whole array `a`.

    Returns
    -------
    out : ndarray
        Trimmed version of array `a`. The order of the trimmed content
        is undefined.

    See Also
    --------
    trim_mean

    Examples
    --------
    >>> from scipy import stats
    >>> a = np.arange(20)
    >>> b = stats.trimboth(a, 0.1)
    >>> b.shape
    (16,)

    """
    a = np.asarray(a)

    if a.size == 0:
        return a

    if axis is None:
        a = a.ravel()
        axis = 0

    nobs = a.shape[axis]
    lowercut = int(proportiontocut * nobs)
    uppercut = nobs - lowercut
    if (lowercut >= uppercut):
        raise ValueError("Proportion too big.")

    atmp = np.partition(a, (lowercut, uppercut - 1), axis)

    sl = [slice(None)] * atmp.ndim
    sl[axis] = slice(lowercut, uppercut)
    return atmp[tuple(sl)]


def trim1(a, proportiontocut, tail='right', axis=0):
    """
    Slice off a proportion from ONE end of the passed array distribution.

    If `proportiontocut` = 0.1, slices off 'leftmost' or 'rightmost'
    10% of scores. The lowest or highest values are trimmed (depending on
    the tail).
    Slice off less if proportion results in a non-integer slice index
    (i.e. conservatively slices off `proportiontocut` ).

    Parameters
    ----------
    a : array_like
        Input array.
    proportiontocut : float
        Fraction to cut off of 'left' or 'right' of distribution.
    tail : {'left', 'right'}, optional
        Defaults to 'right'.
    axis : int or None, optional
        Axis along which to trim data. Default is 0. If None, compute over
        the whole array `a`.

    Returns
    -------
    trim1 : ndarray
        Trimmed version of array `a`. The order of the trimmed content is
        undefined.

    """
    a = np.asarray(a)
    if axis is None:
        a = a.ravel()
        axis = 0

    nobs = a.shape[axis]

    # avoid possible corner case
    if proportiontocut >= 1:
        return []

    if tail.lower() == 'right':
        lowercut = 0
        uppercut = nobs - int(proportiontocut * nobs)

    elif tail.lower() == 'left':
        lowercut = int(proportiontocut * nobs)
        uppercut = nobs

    atmp = np.partition(a, (lowercut, uppercut - 1), axis)

    return atmp[lowercut:uppercut]


def trim_mean(a, proportiontocut, axis=0):
    """
    Return mean of array after trimming distribution from both tails.

    If `proportiontocut` = 0.1, slices off 'leftmost' and 'rightmost' 10% of
    scores. The input is sorted before slicing. Slices off less if proportion
    results in a non-integer slice index (i.e., conservatively slices off
    `proportiontocut` ).

    Parameters
    ----------
    a : array_like
        Input array.
    proportiontocut : float
        Fraction to cut off of both tails of the distribution.
    axis : int or None, optional
        Axis along which the trimmed means are computed. Default is 0.
        If None, compute over the whole array `a`.

    Returns
    -------
    trim_mean : ndarray
        Mean of trimmed array.

    See Also
    --------
    trimboth
    tmean : Compute the trimmed mean ignoring values outside given `limits`.

    Examples
    --------
    >>> from scipy import stats
    >>> x = np.arange(20)
    >>> stats.trim_mean(x, 0.1)
    9.5
    >>> x2 = x.reshape(5, 4)
    >>> x2
    array([[ 0,  1,  2,  3],
           [ 4,  5,  6,  7],
           [ 8,  9, 10, 11],
           [12, 13, 14, 15],
           [16, 17, 18, 19]])
    >>> stats.trim_mean(x2, 0.25)
    array([  8.,   9.,  10.,  11.])
    >>> stats.trim_mean(x2, 0.25, axis=1)
    array([  1.5,   5.5,   9.5,  13.5,  17.5])

    """
    a = np.asarray(a)

    if a.size == 0:
        return np.nan

    if axis is None:
        a = a.ravel()
        axis = 0

    nobs = a.shape[axis]
    lowercut = int(proportiontocut * nobs)
    uppercut = nobs - lowercut
    if (lowercut > uppercut):
        raise ValueError("Proportion too big.")

    atmp = np.partition(a, (lowercut, uppercut - 1), axis)

    sl = [slice(None)] * atmp.ndim
    sl[axis] = slice(lowercut, uppercut)
    return np.mean(atmp[tuple(sl)], axis=axis)


F_onewayResult = namedtuple('F_onewayResult', ('statistic', 'pvalue'))


class F_onewayConstantInputWarning(RuntimeWarning):
    """
    Warning generated by `f_oneway` when an input is constant, e.g.
    each of the samples provided is a constant array.
    """

    def __init__(self, msg=None):
        if msg is None:
            msg = ("Each of the input arrays is constant;"
                   "the F statistic is not defined or infinite")
        self.args = (msg,)


class F_onewayBadInputSizesWarning(RuntimeWarning):
    """
    Warning generated by `f_oneway` when an input has length 0,
    or if all the inputs have length 1.
    """
    pass


def _create_f_oneway_nan_result(shape, axis):
    """
    This is a helper function for f_oneway for creating the return values
    in certain degenerate conditions.  It creates return values that are
    all nan with the appropriate shape for the given `shape` and `axis`.
    """
    axis = np.core.multiarray.normalize_axis_index(axis, len(shape))
    shp = shape[:axis] + shape[axis+1:]
    if shp == ():
        f = np.nan
        prob = np.nan
    else:
        f = np.full(shp, fill_value=np.nan)
        prob = f.copy()
    return F_onewayResult(f, prob)


def _first(arr, axis):
    """
    Return arr[..., 0:1, ...] where 0:1 is in the `axis` position.
    """
    # When the oldest version of numpy supported by scipy is at
    # least 1.15.0, this function can be replaced by np.take_along_axis
    # (with appropriately configured arguments).
    axis = np.core.multiarray.normalize_axis_index(axis, arr.ndim)
    return arr[tuple(slice(None) if k != axis else slice(0, 1)
               for k in range(arr.ndim))]


def f_oneway(*args, axis=0):
    """
    Perform one-way ANOVA.

    The one-way ANOVA tests the null hypothesis that two or more groups have
    the same population mean.  The test is applied to samples from two or
    more groups, possibly with differing sizes.

    Parameters
    ----------
    sample1, sample2, ... : array_like
        The sample measurements for each group.  There must be at least
        two arguments.  If the arrays are multidimensional, then all the
        dimensions of the array must be the same except for `axis`.
    axis : int, optional
        Axis of the input arrays along which the test is applied.
        Default is 0.

    Returns
    -------
    statistic : float
        The computed F statistic of the test.
    pvalue : float
        The associated p-value from the F distribution.

    Warns
    -----
    F_onewayConstantInputWarning
        Raised if each of the input arrays is constant array.
        In this case the F statistic is either infinite or isn't defined,
        so ``np.inf`` or ``np.nan`` is returned.

    F_onewayBadInputSizesWarning
        Raised if the length of any input array is 0, or if all the input
        arrays have length 1.  ``np.nan`` is returned for the F statistic
        and the p-value in these cases.

    Notes
    -----
    The ANOVA test has important assumptions that must be satisfied in order
    for the associated p-value to be valid.

    1. The samples are independent.
    2. Each sample is from a normally distributed population.
    3. The population standard deviations of the groups are all equal.  This
       property is known as homoscedasticity.

    If these assumptions are not true for a given set of data, it may still
    be possible to use the Kruskal-Wallis H-test (`scipy.stats.kruskal`)
    although with some loss of power.

    The length of each group must be at least one, and there must be at
    least one group with length greater than one.  If these conditions
    are not satisfied, a warning is generated and (``np.nan``, ``np.nan``)
    is returned.

    If each group contains constant values, and there exist at least two
    groups with different values, the function generates a warning and
    returns (``np.inf``, 0).

    If all values in all groups are the same, function generates a warning
    and returns (``np.nan``, ``np.nan``).

    The algorithm is from Heiman [2]_, pp.394-7.

    References
    ----------
    .. [1] R. Lowry, "Concepts and Applications of Inferential Statistics",
           Chapter 14, 2014, http://vassarstats.net/textbook/

    .. [2] G.W. Heiman, "Understanding research methods and statistics: An
           integrated introduction for psychology", Houghton, Mifflin and
           Company, 2001.

    .. [3] G.H. McDonald, "Handbook of Biological Statistics", One-way ANOVA.
           http://www.biostathandbook.com/onewayanova.html

    Examples
    --------
    >>> from scipy.stats import f_oneway

    Here are some data [3]_ on a shell measurement (the length of the anterior
    adductor muscle scar, standardized by dividing by length) in the mussel
    Mytilus trossulus from five locations: Tillamook, Oregon; Newport, Oregon;
    Petersburg, Alaska; Magadan, Russia; and Tvarminne, Finland, taken from a
    much larger data set used in McDonald et al. (1991).

    >>> tillamook = [0.0571, 0.0813, 0.0831, 0.0976, 0.0817, 0.0859, 0.0735,
    ...              0.0659, 0.0923, 0.0836]
    >>> newport = [0.0873, 0.0662, 0.0672, 0.0819, 0.0749, 0.0649, 0.0835,
    ...            0.0725]
    >>> petersburg = [0.0974, 0.1352, 0.0817, 0.1016, 0.0968, 0.1064, 0.105]
    >>> magadan = [0.1033, 0.0915, 0.0781, 0.0685, 0.0677, 0.0697, 0.0764,
    ...            0.0689]
    >>> tvarminne = [0.0703, 0.1026, 0.0956, 0.0973, 0.1039, 0.1045]
    >>> f_oneway(tillamook, newport, petersburg, magadan, tvarminne)
    F_onewayResult(statistic=7.121019471642447, pvalue=0.0002812242314534544)

    `f_oneway` accepts multidimensional input arrays.  When the inputs
    are multidimensional and `axis` is not given, the test is performed
    along the first axis of the input arrays.  For the following data, the
    test is performed three times, once for each column.

    >>> a = np.array([[9.87, 9.03, 6.81],
    ...               [7.18, 8.35, 7.00],
    ...               [8.39, 7.58, 7.68],
    ...               [7.45, 6.33, 9.35],
    ...               [6.41, 7.10, 9.33],
    ...               [8.00, 8.24, 8.44]])
    >>> b = np.array([[6.35, 7.30, 7.16],
    ...               [6.65, 6.68, 7.63],
    ...               [5.72, 7.73, 6.72],
    ...               [7.01, 9.19, 7.41],
    ...               [7.75, 7.87, 8.30],
    ...               [6.90, 7.97, 6.97]])
    >>> c = np.array([[3.31, 8.77, 1.01],
    ...               [8.25, 3.24, 3.62],
    ...               [6.32, 8.81, 5.19],
    ...               [7.48, 8.83, 8.91],
    ...               [8.59, 6.01, 6.07],
    ...               [3.07, 9.72, 7.48]])
    >>> F, p = f_oneway(a, b, c)
    >>> F
    array([1.75676344, 0.03701228, 3.76439349])
    >>> p
    array([0.20630784, 0.96375203, 0.04733157])

    """
    if len(args) < 2:
        raise TypeError(f'at least two inputs are required; got {len(args)}.')

    args = [np.asarray(arg, dtype=float) for arg in args]

    # ANOVA on N groups, each in its own array
    num_groups = len(args)

    # We haven't explicitly validated axis, but if it is bad, this call of
    # np.concatenate will raise np.AxisError.  The call will raise ValueError
    # if the dimensions of all the arrays, except the axis dimension, are not
    # the same.
    alldata = np.concatenate(args, axis=axis)
    bign = alldata.shape[axis]

    # Check this after forming alldata, so shape errors are detected
    # and reported before checking for 0 length inputs.
    if any(arg.shape[axis] == 0 for arg in args):
        warnings.warn(F_onewayBadInputSizesWarning('at least one input '
                                                   'has length 0'))
        return _create_f_oneway_nan_result(alldata.shape, axis)

    # Must have at least one group with length greater than 1.
    if all(arg.shape[axis] == 1 for arg in args):
        msg = ('all input arrays have length 1.  f_oneway requires that at '
               'least one input has length greater than 1.')
        warnings.warn(F_onewayBadInputSizesWarning(msg))
        return _create_f_oneway_nan_result(alldata.shape, axis)

    # Check if the values within each group are constant, and if the common
    # value in at least one group is different from that in another group.
    # Based on https://github.com/scipy/scipy/issues/11669

    # If axis=0, say, and the groups have shape (n0, ...), (n1, ...), ...,
    # then is_const is a boolean array with shape (num_groups, ...).
    # It is True if the groups along the axis slice are each consant.
    # In the typical case where each input array is 1-d, is_const is a
    # 1-d array with length num_groups.
    is_const = np.concatenate([(_first(a, axis) == a).all(axis=axis,
                                                          keepdims=True)
                               for a in args], axis=axis)

    # all_const is a boolean array with shape (...) (see previous comment).
    # It is True if the values within each group along the axis slice are
    # the same (e.g. [[3, 3, 3], [5, 5, 5, 5], [4, 4, 4]]).
    all_const = is_const.all(axis=axis)
    if all_const.any():
        warnings.warn(F_onewayConstantInputWarning())

    # all_same_const is True if all the values in the groups along the axis=0
    # slice are the same (e.g. [[3, 3, 3], [3, 3, 3, 3], [3, 3, 3]]).
    all_same_const = (_first(alldata, axis) == alldata).all(axis=axis)

    # Determine the mean of the data, and subtract that from all inputs to a
    # variance (via sum_of_sq / sq_of_sum) calculation.  Variance is invariant
    # to a shift in location, and centering all data around zero vastly
    # improves numerical stability.
    offset = alldata.mean(axis=axis, keepdims=True)
    alldata -= offset

    normalized_ss = _square_of_sums(alldata, axis=axis) / bign

    sstot = _sum_of_squares(alldata, axis=axis) - normalized_ss

    ssbn = 0
    for a in args:
        ssbn += _square_of_sums(a - offset, axis=axis) / a.shape[axis]

    # Naming: variables ending in bn/b are for "between treatments", wn/w are
    # for "within treatments"
    ssbn -= normalized_ss
    sswn = sstot - ssbn
    dfbn = num_groups - 1
    dfwn = bign - num_groups
    msb = ssbn / dfbn
    msw = sswn / dfwn
    with np.errstate(divide='ignore', invalid='ignore'):
        f = msb / msw

    prob = special.fdtrc(dfbn, dfwn, f)   # equivalent to stats.f.sf

    # Fix any f values that should be inf or nan because the corresponding
    # inputs were constant.
    if np.isscalar(f):
        if all_same_const:
            f = np.nan
            prob = np.nan
        elif all_const:
            f = np.inf
            prob = 0.0
    else:
        f[all_const] = np.inf
        prob[all_const] = 0.0
        f[all_same_const] = np.nan
        prob[all_same_const] = np.nan

    return F_onewayResult(f, prob)


class PearsonRConstantInputWarning(RuntimeWarning):
    """Warning generated by `pearsonr` when an input is constant."""

    def __init__(self, msg=None):
        if msg is None:
            msg = ("An input array is constant; the correlation coefficent "
                   "is not defined.")
        self.args = (msg,)


class PearsonRNearConstantInputWarning(RuntimeWarning):
    """Warning generated by `pearsonr` when an input is nearly constant."""

    def __init__(self, msg=None):
        if msg is None:
            msg = ("An input array is nearly constant; the computed "
                   "correlation coefficent may be inaccurate.")
        self.args = (msg,)


def pearsonr(x, y):
    r"""
    Pearson correlation coefficient and p-value for testing non-correlation.

    The Pearson correlation coefficient [1]_ measures the linear relationship
    between two datasets.  The calculation of the p-value relies on the
    assumption that each dataset is normally distributed.  (See Kowalski [3]_
    for a discussion of the effects of non-normality of the input on the
    distribution of the correlation coefficient.)  Like other correlation
    coefficients, this one varies between -1 and +1 with 0 implying no
    correlation. Correlations of -1 or +1 imply an exact linear relationship.
    Positive correlations imply that as x increases, so does y. Negative
    correlations imply that as x increases, y decreases.

    The p-value roughly indicates the probability of an uncorrelated system
    producing datasets that have a Pearson correlation at least as extreme
    as the one computed from these datasets.

    Parameters
    ----------
    x : (N,) array_like
        Input array.
    y : (N,) array_like
        Input array.

    Returns
    -------
    r : float
        Pearson's correlation coefficient.
    p-value : float
        Two-tailed p-value.

    Warns
    -----
    PearsonRConstantInputWarning
        Raised if an input is a constant array.  The correlation coefficient
        is not defined in this case, so ``np.nan`` is returned.

    PearsonRNearConstantInputWarning
        Raised if an input is "nearly" constant.  The array ``x`` is considered
        nearly constant if ``norm(x - mean(x)) < 1e-13 * abs(mean(x))``.
        Numerical errors in the calculation ``x - mean(x)`` in this case might
        result in an inaccurate calculation of r.

    See Also
    --------
    spearmanr : Spearman rank-order correlation coefficient.
    kendalltau : Kendall's tau, a correlation measure for ordinal data.

    Notes
    -----
    The correlation coefficient is calculated as follows:

    .. math::

        r = \frac{\sum (x - m_x) (y - m_y)}
                 {\sqrt{\sum (x - m_x)^2 \sum (y - m_y)^2}}

    where :math:`m_x` is the mean of the vector :math:`x` and :math:`m_y` is
    the mean of the vector :math:`y`.

    Under the assumption that :math:`x` and :math:`m_y` are drawn from
    independent normal distributions (so the population correlation coefficient
    is 0), the probability density function of the sample correlation
    coefficient :math:`r` is ([1]_, [2]_):

    .. math::

        f(r) = \frac{{(1-r^2)}^{n/2-2}}{\mathrm{B}(\frac{1}{2},\frac{n}{2}-1)}

    where n is the number of samples, and B is the beta function.  This
    is sometimes referred to as the exact distribution of r.  This is
    the distribution that is used in `pearsonr` to compute the p-value.
    The distribution is a beta distribution on the interval [-1, 1],
    with equal shape parameters a = b = n/2 - 1.  In terms of SciPy's
    implementation of the beta distribution, the distribution of r is::

        dist = scipy.stats.beta(n/2 - 1, n/2 - 1, loc=-1, scale=2)

    The p-value returned by `pearsonr` is a two-sided p-value.  For a
    given sample with correlation coefficient r, the p-value is
    the probability that abs(r') of a random sample x' and y' drawn from
    the population with zero correlation would be greater than or equal
    to abs(r).  In terms of the object ``dist`` shown above, the p-value
    for a given r and length n can be computed as::

        p = 2*dist.cdf(-abs(r))

    When n is 2, the above continuous distribution is not well-defined.
    One can interpret the limit of the beta distribution as the shape
    parameters a and b approach a = b = 0 as a discrete distribution with
    equal probability masses at r = 1 and r = -1.  More directly, one
    can observe that, given the data x = [x1, x2] and y = [y1, y2], and
    assuming x1 != x2 and y1 != y2, the only possible values for r are 1
    and -1.  Because abs(r') for any sample x' and y' with length 2 will
    be 1, the two-sided p-value for a sample of length 2 is always 1.

    References
    ----------
    .. [1] "Pearson correlation coefficient", Wikipedia,
           https://en.wikipedia.org/wiki/Pearson_correlation_coefficient
    .. [2] Student, "Probable error of a correlation coefficient",
           Biometrika, Volume 6, Issue 2-3, 1 September 1908, pp. 302-310.
    .. [3] C. J. Kowalski, "On the Effects of Non-Normality on the Distribution
           of the Sample Product-Moment Correlation Coefficient"
           Journal of the Royal Statistical Society. Series C (Applied
           Statistics), Vol. 21, No. 1 (1972), pp. 1-12.

    Examples
    --------
    >>> from scipy import stats
    >>> a = np.array([0, 0, 0, 1, 1, 1, 1])
    >>> b = np.arange(7)
    >>> stats.pearsonr(a, b)
    (0.8660254037844386, 0.011724811003954649)

    >>> stats.pearsonr([1, 2, 3, 4, 5], [10, 9, 2.5, 6, 4])
    (-0.7426106572325057, 0.1505558088534455)

    """
    n = len(x)
    if n != len(y):
        raise ValueError('x and y must have the same length.')

    if n < 2:
        raise ValueError('x and y must have length at least 2.')

    x = np.asarray(x)
    y = np.asarray(y)

    # If an input is constant, the correlation coefficient is not defined.
    if (x == x[0]).all() or (y == y[0]).all():
        warnings.warn(PearsonRConstantInputWarning())
        return np.nan, np.nan

    # dtype is the data type for the calculations.  This expression ensures
    # that the data type is at least 64 bit floating point.  It might have
    # more precision if the input is, for example, np.longdouble.
    dtype = type(1.0 + x[0] + y[0])

    if n == 2:
        return dtype(np.sign(x[1] - x[0])*np.sign(y[1] - y[0])), 1.0

    xmean = x.mean(dtype=dtype)
    ymean = y.mean(dtype=dtype)

    # By using `astype(dtype)`, we ensure that the intermediate calculations
    # use at least 64 bit floating point.
    xm = x.astype(dtype) - xmean
    ym = y.astype(dtype) - ymean

    # Unlike np.linalg.norm or the expression sqrt((xm*xm).sum()),
    # scipy.linalg.norm(xm) does not overflow if xm is, for example,
    # [-5e210, 5e210, 3e200, -3e200]
    normxm = linalg.norm(xm)
    normym = linalg.norm(ym)

    threshold = 1e-13
    if normxm < threshold*abs(xmean) or normym < threshold*abs(ymean):
        # If all the values in x (likewise y) are very close to the mean,
        # the loss of precision that occurs in the subtraction xm = x - xmean
        # might result in large errors in r.
        warnings.warn(PearsonRNearConstantInputWarning())

    r = np.dot(xm/normxm, ym/normym)

    # Presumably, if abs(r) > 1, then it is only some small artifact of
    # floating point arithmetic.
    r = max(min(r, 1.0), -1.0)

    # As explained in the docstring, the p-value can be computed as
    #     p = 2*dist.cdf(-abs(r))
    # where dist is the beta distribution on [-1, 1] with shape parameters
    # a = b = n/2 - 1.  `special.btdtr` is the CDF for the beta distribution
    # on [0, 1].  To use it, we make the transformation  x = (r + 1)/2; the
    # shape parameters do not change.  Then -abs(r) used in `cdf(-abs(r))`
    # becomes x = (-abs(r) + 1)/2 = 0.5*(1 - abs(r)).  (r is cast to float64
    # to avoid a TypeError raised by btdtr when r is higher precision.)
    ab = n/2 - 1
    prob = 2*special.btdtr(ab, ab, 0.5*(1 - abs(np.float64(r))))

    return r, prob


def fisher_exact(table, alternative='two-sided'):
    """
    Perform a Fisher exact test on a 2x2 contingency table.

    Parameters
    ----------
    table : array_like of ints
        A 2x2 contingency table.  Elements should be non-negative integers.
    alternative : {'two-sided', 'less', 'greater'}, optional
        Defines the alternative hypothesis.
        The following options are available (default is 'two-sided'):

          * 'two-sided'
          * 'less': one-sided
          * 'greater': one-sided

    Returns
    -------
    oddsratio : float
        This is prior odds ratio and not a posterior estimate.
    p_value : float
        P-value, the probability of obtaining a distribution at least as
        extreme as the one that was actually observed, assuming that the
        null hypothesis is true.

    See Also
    --------
    chi2_contingency : Chi-square test of independence of variables in a
        contingency table.

    Notes
    -----
    The calculated odds ratio is different from the one R uses. This scipy
    implementation returns the (more common) "unconditional Maximum
    Likelihood Estimate", while R uses the "conditional Maximum Likelihood
    Estimate".

    For tables with large numbers, the (inexact) chi-square test implemented
    in the function `chi2_contingency` can also be used.

    Examples
    --------
    Say we spend a few days counting whales and sharks in the Atlantic and
    Indian oceans. In the Atlantic ocean we find 8 whales and 1 shark, in the
    Indian ocean 2 whales and 5 sharks. Then our contingency table is::

                Atlantic  Indian
        whales     8        2
        sharks     1        5

    We use this table to find the p-value:

    >>> import scipy.stats as stats
    >>> oddsratio, pvalue = stats.fisher_exact([[8, 2], [1, 5]])
    >>> pvalue
    0.0349...

    The probability that we would observe this or an even more imbalanced ratio
    by chance is about 3.5%.  A commonly used significance level is 5%--if we
    adopt that, we can therefore conclude that our observed imbalance is
    statistically significant; whales prefer the Atlantic while sharks prefer
    the Indian ocean.

    """
    hypergeom = distributions.hypergeom
    c = np.asarray(table, dtype=np.int64)  # int32 is not enough for the algorithm
    if not c.shape == (2, 2):
        raise ValueError("The input `table` must be of shape (2, 2).")

    if np.any(c < 0):
        raise ValueError("All values in `table` must be nonnegative.")

    if 0 in c.sum(axis=0) or 0 in c.sum(axis=1):
        # If both values in a row or column are zero, the p-value is 1 and
        # the odds ratio is NaN.
        return np.nan, 1.0

    if c[1, 0] > 0 and c[0, 1] > 0:
        oddsratio = c[0, 0] * c[1, 1] / (c[1, 0] * c[0, 1])
    else:
        oddsratio = np.inf

    n1 = c[0, 0] + c[0, 1]
    n2 = c[1, 0] + c[1, 1]
    n = c[0, 0] + c[1, 0]

    def binary_search(n, n1, n2, side):
        """Binary search for where to begin halves in two-sided test."""
        if side == "upper":
            minval = mode
            maxval = n
        else:
            minval = 0
            maxval = mode
        guess = -1
        while maxval - minval > 1:
            if maxval == minval + 1 and guess == minval:
                guess = maxval
            else:
                guess = (maxval + minval) // 2
            pguess = hypergeom.pmf(guess, n1 + n2, n1, n)
            if side == "upper":
                ng = guess - 1
            else:
                ng = guess + 1
            if pguess <= pexact < hypergeom.pmf(ng, n1 + n2, n1, n):
                break
            elif pguess < pexact:
                maxval = guess
            else:
                minval = guess
        if guess == -1:
            guess = minval
        if side == "upper":
            while guess > 0 and hypergeom.pmf(guess, n1 + n2, n1, n) < pexact * epsilon:
                guess -= 1
            while hypergeom.pmf(guess, n1 + n2, n1, n) > pexact / epsilon:
                guess += 1
        else:
            while hypergeom.pmf(guess, n1 + n2, n1, n) < pexact * epsilon:
                guess += 1
            while guess > 0 and hypergeom.pmf(guess, n1 + n2, n1, n) > pexact / epsilon:
                guess -= 1
        return guess

    if alternative == 'less':
        pvalue = hypergeom.cdf(c[0, 0], n1 + n2, n1, n)
    elif alternative == 'greater':
        # Same formula as the 'less' case, but with the second column.
        pvalue = hypergeom.cdf(c[0, 1], n1 + n2, n1, c[0, 1] + c[1, 1])
    elif alternative == 'two-sided':
        mode = int((n + 1) * (n1 + 1) / (n1 + n2 + 2))
        pexact = hypergeom.pmf(c[0, 0], n1 + n2, n1, n)
        pmode = hypergeom.pmf(mode, n1 + n2, n1, n)

        epsilon = 1 - 1e-4
        if np.abs(pexact - pmode) / np.maximum(pexact, pmode) <= 1 - epsilon:
            return oddsratio, 1.

        elif c[0, 0] < mode:
            plower = hypergeom.cdf(c[0, 0], n1 + n2, n1, n)
            if hypergeom.pmf(n, n1 + n2, n1, n) > pexact / epsilon:
                return oddsratio, plower

            guess = binary_search(n, n1, n2, "upper")
            pvalue = plower + hypergeom.sf(guess - 1, n1 + n2, n1, n)
        else:
            pupper = hypergeom.sf(c[0, 0] - 1, n1 + n2, n1, n)
            if hypergeom.pmf(0, n1 + n2, n1, n) > pexact / epsilon:
                return oddsratio, pupper

            guess = binary_search(n, n1, n2, "lower")
            pvalue = pupper + hypergeom.cdf(guess, n1 + n2, n1, n)
    else:
        msg = "`alternative` should be one of {'two-sided', 'less', 'greater'}"
        raise ValueError(msg)

    pvalue = min(pvalue, 1.0)

    return oddsratio, pvalue


class SpearmanRConstantInputWarning(RuntimeWarning):
    """Warning generated by `spearmanr` when an input is constant."""

    def __init__(self, msg=None):
        if msg is None:
            msg = ("An input array is constant; the correlation coefficent "
                   "is not defined.")
        self.args = (msg,)


SpearmanrResult = namedtuple('SpearmanrResult', ('correlation', 'pvalue'))


def spearmanr(a, b=None, axis=0, nan_policy='propagate'):
    """
    Calculate a Spearman correlation coefficient with associated p-value.

    The Spearman rank-order correlation coefficient is a nonparametric measure
    of the monotonicity of the relationship between two datasets. Unlike the
    Pearson correlation, the Spearman correlation does not assume that both
    datasets are normally distributed. Like other correlation coefficients,
    this one varies between -1 and +1 with 0 implying no correlation.
    Correlations of -1 or +1 imply an exact monotonic relationship. Positive
    correlations imply that as x increases, so does y. Negative correlations
    imply that as x increases, y decreases.

    The p-value roughly indicates the probability of an uncorrelated system
    producing datasets that have a Spearman correlation at least as extreme
    as the one computed from these datasets. The p-values are not entirely
    reliable but are probably reasonable for datasets larger than 500 or so.

    Parameters
    ----------
    a, b : 1D or 2D array_like, b is optional
        One or two 1-D or 2-D arrays containing multiple variables and
        observations. When these are 1-D, each represents a vector of
        observations of a single variable. For the behavior in the 2-D case,
        see under ``axis``, below.
        Both arrays need to have the same length in the ``axis`` dimension.
    axis : int or None, optional
        If axis=0 (default), then each column represents a variable, with
        observations in the rows. If axis=1, the relationship is transposed:
        each row represents a variable, while the columns contain observations.
        If axis=None, then both arrays will be raveled.
    nan_policy : {'propagate', 'raise', 'omit'}, optional
        Defines how to handle when input contains nan.
        The following options are available (default is 'propagate'):

          * 'propagate': returns nan
          * 'raise': throws an error
          * 'omit': performs the calculations ignoring nan values

    Returns
    -------
    correlation : float or ndarray (2-D square)
        Spearman correlation matrix or correlation coefficient (if only 2
        variables are given as parameters. Correlation matrix is square with
        length equal to total number of variables (columns or rows) in ``a``
        and ``b`` combined.
    pvalue : float
        The two-sided p-value for a hypothesis test whose null hypothesis is
        that two sets of data are uncorrelated, has same dimension as rho.

    References
    ----------
    .. [1] Zwillinger, D. and Kokoska, S. (2000). CRC Standard
       Probability and Statistics Tables and Formulae. Chapman & Hall: New
       York. 2000.
       Section  14.7

    Examples
    --------
    >>> from scipy import stats
    >>> stats.spearmanr([1,2,3,4,5], [5,6,7,8,7])
    (0.82078268166812329, 0.088587005313543798)
    >>> np.random.seed(1234321)
    >>> x2n = np.random.randn(100, 2)
    >>> y2n = np.random.randn(100, 2)
    >>> stats.spearmanr(x2n)
    (0.059969996999699973, 0.55338590803773591)
    >>> stats.spearmanr(x2n[:,0], x2n[:,1])
    (0.059969996999699973, 0.55338590803773591)
    >>> rho, pval = stats.spearmanr(x2n, y2n)
    >>> rho
    array([[ 1.        ,  0.05997   ,  0.18569457,  0.06258626],
           [ 0.05997   ,  1.        ,  0.110003  ,  0.02534653],
           [ 0.18569457,  0.110003  ,  1.        ,  0.03488749],
           [ 0.06258626,  0.02534653,  0.03488749,  1.        ]])
    >>> pval
    array([[ 0.        ,  0.55338591,  0.06435364,  0.53617935],
           [ 0.55338591,  0.        ,  0.27592895,  0.80234077],
           [ 0.06435364,  0.27592895,  0.        ,  0.73039992],
           [ 0.53617935,  0.80234077,  0.73039992,  0.        ]])
    >>> rho, pval = stats.spearmanr(x2n.T, y2n.T, axis=1)
    >>> rho
    array([[ 1.        ,  0.05997   ,  0.18569457,  0.06258626],
           [ 0.05997   ,  1.        ,  0.110003  ,  0.02534653],
           [ 0.18569457,  0.110003  ,  1.        ,  0.03488749],
           [ 0.06258626,  0.02534653,  0.03488749,  1.        ]])
    >>> stats.spearmanr(x2n, y2n, axis=None)
    (0.10816770419260482, 0.1273562188027364)
    >>> stats.spearmanr(x2n.ravel(), y2n.ravel())
    (0.10816770419260482, 0.1273562188027364)

    >>> xint = np.random.randint(10, size=(100, 2))
    >>> stats.spearmanr(xint)
    (0.052760927029710199, 0.60213045837062351)

    """
    if axis is not None and axis > 1:
        raise ValueError("spearmanr only handles 1-D or 2-D arrays, supplied axis argument {}, please use only values 0, 1 or None for axis".format(axis))

    a, axisout = _chk_asarray(a, axis)
    if a.ndim > 2:
        raise ValueError("spearmanr only handles 1-D or 2-D arrays")

    if b is None:
        if a.ndim < 2:
            raise ValueError("`spearmanr` needs at least 2 variables to compare")
    else:
        # Concatenate a and b, so that we now only have to handle the case
        # of a 2-D `a`.
        b, _ = _chk_asarray(b, axis)
        if axisout == 0:
            a = np.column_stack((a, b))
        else:
            a = np.row_stack((a, b))

    n_vars = a.shape[1 - axisout]
    n_obs = a.shape[axisout]
    if n_obs <= 1:
        # Handle empty arrays or single observations.
        return SpearmanrResult(np.nan, np.nan)

    if axisout == 0:
        if (a[:, 0][0] == a[:, 0]).all() or (a[:, 1][0] == a[:, 1]).all():
            # If an input is constant, the correlation coefficient is not defined.
            warnings.warn(SpearmanRConstantInputWarning())
            return SpearmanrResult(np.nan, np.nan)
    else:  # case when axisout == 1 b/c a is 2 dim only
        if (a[0, :][0] == a[0, :]).all() or (a[1, :][0] == a[1, :]).all():
            # If an input is constant, the correlation coefficient is not defined.
            warnings.warn(SpearmanRConstantInputWarning())
            return SpearmanrResult(np.nan, np.nan)

    a_contains_nan, nan_policy = _contains_nan(a, nan_policy)
    variable_has_nan = np.zeros(n_vars, dtype=bool)
    if a_contains_nan:
        if nan_policy == 'omit':
            return mstats_basic.spearmanr(a, axis=axis, nan_policy=nan_policy)
        elif nan_policy == 'propagate':
            if a.ndim == 1 or n_vars <= 2:
                return SpearmanrResult(np.nan, np.nan)
            else:
                # Keep track of variables with NaNs, set the outputs to NaN
                # only for those variables
                variable_has_nan = np.isnan(a).sum(axis=axisout)

    a_ranked = np.apply_along_axis(rankdata, axisout, a)
    rs = np.corrcoef(a_ranked, rowvar=axisout)
    dof = n_obs - 2  # degrees of freedom

    # rs can have elements equal to 1, so avoid zero division warnings
    with np.errstate(divide='ignore'):
        # clip the small negative values possibly caused by rounding
        # errors before taking the square root
        t = rs * np.sqrt((dof/((rs+1.0)*(1.0-rs))).clip(0))

    prob = 2 * distributions.t.sf(np.abs(t), dof)

    # For backwards compatibility, return scalars when comparing 2 columns
    if rs.shape == (2, 2):
        return SpearmanrResult(rs[1, 0], prob[1, 0])
    else:
        rs[variable_has_nan, :] = np.nan
        rs[:, variable_has_nan] = np.nan
        return SpearmanrResult(rs, prob)


PointbiserialrResult = namedtuple('PointbiserialrResult',
                                  ('correlation', 'pvalue'))


def pointbiserialr(x, y):
    r"""
    Calculate a point biserial correlation coefficient and its p-value.

    The point biserial correlation is used to measure the relationship
    between a binary variable, x, and a continuous variable, y. Like other
    correlation coefficients, this one varies between -1 and +1 with 0
    implying no correlation. Correlations of -1 or +1 imply a determinative
    relationship.

    This function uses a shortcut formula but produces the same result as
    `pearsonr`.

    Parameters
    ----------
    x : array_like of bools
        Input array.
    y : array_like
        Input array.

    Returns
    -------
    correlation : float
        R value.
    pvalue : float
        Two-sided p-value.

    Notes
    -----
    `pointbiserialr` uses a t-test with ``n-1`` degrees of freedom.
    It is equivalent to `pearsonr`.

    The value of the point-biserial correlation can be calculated from:

    .. math::

        r_{pb} = \frac{\overline{Y_{1}} -
                 \overline{Y_{0}}}{s_{y}}\sqrt{\frac{N_{1} N_{2}}{N (N - 1))}}

    Where :math:`Y_{0}` and :math:`Y_{1}` are means of the metric
    observations coded 0 and 1 respectively; :math:`N_{0}` and :math:`N_{1}`
    are number of observations coded 0 and 1 respectively; :math:`N` is the
    total number of observations and :math:`s_{y}` is the standard
    deviation of all the metric observations.

    A value of :math:`r_{pb}` that is significantly different from zero is
    completely equivalent to a significant difference in means between the two
    groups. Thus, an independent groups t Test with :math:`N-2` degrees of
    freedom may be used to test whether :math:`r_{pb}` is nonzero. The
    relation between the t-statistic for comparing two independent groups and
    :math:`r_{pb}` is given by:

    .. math::

        t = \sqrt{N - 2}\frac{r_{pb}}{\sqrt{1 - r^{2}_{pb}}}

    References
    ----------
    .. [1] J. Lev, "The Point Biserial Coefficient of Correlation", Ann. Math.
           Statist., Vol. 20, no.1, pp. 125-126, 1949.

    .. [2] R.F. Tate, "Correlation Between a Discrete and a Continuous
           Variable. Point-Biserial Correlation.", Ann. Math. Statist., Vol. 25,
           np. 3, pp. 603-607, 1954.

    .. [3] D. Kornbrot "Point Biserial Correlation", In Wiley StatsRef:
           Statistics Reference Online (eds N. Balakrishnan, et al.), 2014.
           :doi:`10.1002/9781118445112.stat06227`

    Examples
    --------
    >>> from scipy import stats
    >>> a = np.array([0, 0, 0, 1, 1, 1, 1])
    >>> b = np.arange(7)
    >>> stats.pointbiserialr(a, b)
    (0.8660254037844386, 0.011724811003954652)
    >>> stats.pearsonr(a, b)
    (0.86602540378443871, 0.011724811003954626)
    >>> np.corrcoef(a, b)
    array([[ 1.       ,  0.8660254],
           [ 0.8660254,  1.       ]])

    """
    rpb, prob = pearsonr(x, y)
    return PointbiserialrResult(rpb, prob)


KendalltauResult = namedtuple('KendalltauResult', ('correlation', 'pvalue'))


def kendalltau(x, y, initial_lexsort=None, nan_policy='propagate',
               method='auto', variant='b'):
    """
    Calculate Kendall's tau, a correlation measure for ordinal data.

    Kendall's tau is a measure of the correspondence between two rankings.
    Values close to 1 indicate strong agreement, and values close to -1
    indicate strong disagreement. This implements two variants of Kendall's
    tau: tau-b (the default) and tau-c (also known as Stuart's tau-c). These
    differ only in how they are normalized to lie within the range -1 to 1;
    the hypothesis tests (their p-values) are identical. Kendall's original
    tau-a is not implemented separately because both tau-b and tau-c reduce
    to tau-a in the absence of ties.

    Parameters
    ----------
    x, y : array_like
        Arrays of rankings, of the same shape. If arrays are not 1-D, they
        will be flattened to 1-D.
    initial_lexsort : bool, optional
        Unused (deprecated).
    nan_policy : {'propagate', 'raise', 'omit'}, optional
        Defines how to handle when input contains nan.
        The following options are available (default is 'propagate'):

          * 'propagate': returns nan
          * 'raise': throws an error
          * 'omit': performs the calculations ignoring nan values

    method : {'auto', 'asymptotic', 'exact'}, optional
        Defines which method is used to calculate the p-value [5]_.
        The following options are available (default is 'auto'):

          * 'auto': selects the appropriate method based on a trade-off
            between speed and accuracy
          * 'asymptotic': uses a normal approximation valid for large samples
<<<<<<< HEAD
          * 'exact': computes the exact p-value, but can only be used if no ties
            are present. As the sample size increases, the 'exact' computation
            time may grow and the result may lose some precision.
=======
          * 'exact': computes the exact p-value, but is only available when
            no ties are present

    variant: {'b', 'c'}, optional
        Defines which variant of Kendall's tau is returned. Default is 'b'.
>>>>>>> 97c42a65

    Returns
    -------
    correlation : float
       The tau statistic.
    pvalue : float
       The two-sided p-value for a hypothesis test whose null hypothesis is
       an absence of association, tau = 0.

    See Also
    --------
    spearmanr : Calculates a Spearman rank-order correlation coefficient.
    theilslopes : Computes the Theil-Sen estimator for a set of points (x, y).
    weightedtau : Computes a weighted version of Kendall's tau.

    Notes
    -----
    The definition of Kendall's tau that is used is [2]_::

      tau_b = (P - Q) / sqrt((P + Q + T) * (P + Q + U))

      tau_c = 2 (P - Q) / (n**2 * (m - 1) / m)

    where P is the number of concordant pairs, Q the number of discordant
    pairs, T the number of ties only in `x`, and U the number of ties only in
    `y`.  If a tie occurs for the same pair in both `x` and `y`, it is not
    added to either T or U. n is the total number of samples, and m is the
    number of unique values in either `x` or `y`, whichever is smaller.

    References
    ----------
    .. [1] Maurice G. Kendall, "A New Measure of Rank Correlation", Biometrika
           Vol. 30, No. 1/2, pp. 81-93, 1938.
    .. [2] Maurice G. Kendall, "The treatment of ties in ranking problems",
           Biometrika Vol. 33, No. 3, pp. 239-251. 1945.
    .. [3] Gottfried E. Noether, "Elements of Nonparametric Statistics", John
           Wiley & Sons, 1967.
    .. [4] Peter M. Fenwick, "A new data structure for cumulative frequency
           tables", Software: Practice and Experience, Vol. 24, No. 3,
           pp. 327-336, 1994.
    .. [5] Maurice G. Kendall, "Rank Correlation Methods" (4th Edition),
           Charles Griffin & Co., 1970.

    Examples
    --------
    >>> from scipy import stats
    >>> x1 = [12, 2, 1, 12, 2]
    >>> x2 = [1, 4, 7, 1, 0]
    >>> tau, p_value = stats.kendalltau(x1, x2)
    >>> tau
    -0.47140452079103173
    >>> p_value
    0.2827454599327748

    """
    x = np.asarray(x).ravel()
    y = np.asarray(y).ravel()

    if x.size != y.size:
        raise ValueError("All inputs to `kendalltau` must be of the same "
                         f"size, found x-size {x.size} and y-size {y.size}")
    elif not x.size or not y.size:
        # Return NaN if arrays are empty
        return KendalltauResult(np.nan, np.nan)

    # check both x and y
    cnx, npx = _contains_nan(x, nan_policy)
    cny, npy = _contains_nan(y, nan_policy)
    contains_nan = cnx or cny
    if npx == 'omit' or npy == 'omit':
        nan_policy = 'omit'

    if contains_nan and nan_policy == 'propagate':
        return KendalltauResult(np.nan, np.nan)

    elif contains_nan and nan_policy == 'omit':
        x = ma.masked_invalid(x)
        y = ma.masked_invalid(y)
        if variant == 'b':
            return mstats_basic.kendalltau(x, y, method=method, use_ties=True)
        else:
            raise ValueError("Only variant 'b' is supported for masked arrays")

    if initial_lexsort is not None:  # deprecate to drop!
        warnings.warn('"initial_lexsort" is gone!')

    def count_rank_tie(ranks):
        cnt = np.bincount(ranks).astype('int64', copy=False)
        cnt = cnt[cnt > 1]
        return ((cnt * (cnt - 1) // 2).sum(),
                (cnt * (cnt - 1.) * (cnt - 2)).sum(),
                (cnt * (cnt - 1.) * (2*cnt + 5)).sum())

    size = x.size
    perm = np.argsort(y)  # sort on y and convert y to dense ranks
    x, y = x[perm], y[perm]
    y = np.r_[True, y[1:] != y[:-1]].cumsum(dtype=np.intp)

    # stable sort on x and convert x to dense ranks
    perm = np.argsort(x, kind='mergesort')
    x, y = x[perm], y[perm]
    x = np.r_[True, x[1:] != x[:-1]].cumsum(dtype=np.intp)

    dis = _kendall_dis(x, y)  # discordant pairs

    obs = np.r_[True, (x[1:] != x[:-1]) | (y[1:] != y[:-1]), True]
    cnt = np.diff(np.nonzero(obs)[0]).astype('int64', copy=False)

    ntie = (cnt * (cnt - 1) // 2).sum()  # joint ties
    xtie, x0, x1 = count_rank_tie(x)     # ties in x, stats
    ytie, y0, y1 = count_rank_tie(y)     # ties in y, stats

    tot = (size * (size - 1)) // 2

    if xtie == tot or ytie == tot:
        return KendalltauResult(np.nan, np.nan)

    # Note that tot = con + dis + (xtie - ntie) + (ytie - ntie) + ntie
    #               = con + dis + xtie + ytie - ntie
    con_minus_dis = tot - xtie - ytie + ntie - 2 * dis
    if variant == 'b':
        tau = con_minus_dis / np.sqrt(tot - xtie) / np.sqrt(tot - ytie)
    elif variant == 'c':
        minclasses = min(len(set(x)), len(set(y)))
        tau = 2*con_minus_dis / (size**2 * (minclasses-1)/minclasses)
    else:
        raise ValueError(f"Unknown variant of the method chosen: {variant}. "
                         "variant must be 'b' or 'c'.")

    # Limit range to fix computational errors
    tau = min(1., max(-1., tau))

    # The p-value calculation is the same for all variants since the p-value
    # depends only on con_minus_dis.
    if method == 'exact' and (xtie != 0 or ytie != 0):
        raise ValueError("Ties found, exact method cannot be used.")

    if method == 'auto':
        if (xtie == 0 and ytie == 0) and (size <= 33 or
                                          min(dis, tot-dis) <= 1):
            method = 'exact'
        else:
            method = 'asymptotic'

    if xtie == 0 and ytie == 0 and method == 'exact':
<<<<<<< HEAD
        pvalue = mstats_basic._kendall_p_exact(size, min(dis, tot-dis))
=======
        # Exact p-value, see p. 68 of Maurice G. Kendall, "Rank Correlation
        # Methods" (4th Edition), Charles Griffin & Co., 1970.
        c = min(dis, tot-dis)
        if size <= 0:
            raise ValueError
        elif c < 0 or 2*c > size*(size-1):
            raise ValueError
        elif size == 1:
            pvalue = 1.0
        elif size == 2:
            pvalue = 1.0
        elif c == 0:
            pvalue = 2.0/float_factorial(size)
        elif c == 1:
            pvalue = 2.0/float_factorial(size-1)
        elif 2*c == tot:
            pvalue = 1.0
        else:
            new = [0.0]*(c+1)
            new[0] = 1.0
            new[1] = 1.0
            for j in range(3, size+1):
                old = new[:]
                for k in range(1, min(j, c+1)):
                    new[k] += new[k-1]
                for k in range(j, c+1):
                    new[k] += new[k-1] - old[k-j]

            pvalue = 2.0*sum(new)/float_factorial(size)
>>>>>>> 97c42a65

    elif method == 'asymptotic':
        # con_minus_dis is approx normally distributed with this variance [3]_
        m = size * (size - 1.)
        var = ((m * (2*size + 5) - x1 - y1) / 18 +
               (2 * xtie * ytie) / m + x0 * y0 / (9 * m * (size - 2)))
        pvalue = (special.erfc(np.abs(con_minus_dis) /
                  np.sqrt(var) / np.sqrt(2)))
    else:
        raise ValueError(f"Unknown method {method} specified.  Use 'auto', "
                         "'exact' or 'asymptotic'.")

    return KendalltauResult(tau, pvalue)


WeightedTauResult = namedtuple('WeightedTauResult', ('correlation', 'pvalue'))


def weightedtau(x, y, rank=True, weigher=None, additive=True):
    r"""
    Compute a weighted version of Kendall's :math:`\tau`.

    The weighted :math:`\tau` is a weighted version of Kendall's
    :math:`\tau` in which exchanges of high weight are more influential than
    exchanges of low weight. The default parameters compute the additive
    hyperbolic version of the index, :math:`\tau_\mathrm h`, which has
    been shown to provide the best balance between important and
    unimportant elements [1]_.

    The weighting is defined by means of a rank array, which assigns a
    nonnegative rank to each element, and a weigher function, which
    assigns a weight based from the rank to each element. The weight of an
    exchange is then the sum or the product of the weights of the ranks of
    the exchanged elements. The default parameters compute
    :math:`\tau_\mathrm h`: an exchange between elements with rank
    :math:`r` and :math:`s` (starting from zero) has weight
    :math:`1/(r+1) + 1/(s+1)`.

    Specifying a rank array is meaningful only if you have in mind an
    external criterion of importance. If, as it usually happens, you do
    not have in mind a specific rank, the weighted :math:`\tau` is
    defined by averaging the values obtained using the decreasing
    lexicographical rank by (`x`, `y`) and by (`y`, `x`). This is the
    behavior with default parameters.

    Note that if you are computing the weighted :math:`\tau` on arrays of
    ranks, rather than of scores (i.e., a larger value implies a lower
    rank) you must negate the ranks, so that elements of higher rank are
    associated with a larger value.

    Parameters
    ----------
    x, y : array_like
        Arrays of scores, of the same shape. If arrays are not 1-D, they will
        be flattened to 1-D.
    rank : array_like of ints or bool, optional
        A nonnegative rank assigned to each element. If it is None, the
        decreasing lexicographical rank by (`x`, `y`) will be used: elements of
        higher rank will be those with larger `x`-values, using `y`-values to
        break ties (in particular, swapping `x` and `y` will give a different
        result). If it is False, the element indices will be used
        directly as ranks. The default is True, in which case this
        function returns the average of the values obtained using the
        decreasing lexicographical rank by (`x`, `y`) and by (`y`, `x`).
    weigher : callable, optional
        The weigher function. Must map nonnegative integers (zero
        representing the most important element) to a nonnegative weight.
        The default, None, provides hyperbolic weighing, that is,
        rank :math:`r` is mapped to weight :math:`1/(r+1)`.
    additive : bool, optional
        If True, the weight of an exchange is computed by adding the
        weights of the ranks of the exchanged elements; otherwise, the weights
        are multiplied. The default is True.

    Returns
    -------
    correlation : float
       The weighted :math:`\tau` correlation index.
    pvalue : float
       Presently ``np.nan``, as the null statistics is unknown (even in the
       additive hyperbolic case).

    See Also
    --------
    kendalltau : Calculates Kendall's tau.
    spearmanr : Calculates a Spearman rank-order correlation coefficient.
    theilslopes : Computes the Theil-Sen estimator for a set of points (x, y).

    Notes
    -----
    This function uses an :math:`O(n \log n)`, mergesort-based algorithm
    [1]_ that is a weighted extension of Knight's algorithm for Kendall's
    :math:`\tau` [2]_. It can compute Shieh's weighted :math:`\tau` [3]_
    between rankings without ties (i.e., permutations) by setting
    `additive` and `rank` to False, as the definition given in [1]_ is a
    generalization of Shieh's.

    NaNs are considered the smallest possible score.

    .. versionadded:: 0.19.0

    References
    ----------
    .. [1] Sebastiano Vigna, "A weighted correlation index for rankings with
           ties", Proceedings of the 24th international conference on World
           Wide Web, pp. 1166-1176, ACM, 2015.
    .. [2] W.R. Knight, "A Computer Method for Calculating Kendall's Tau with
           Ungrouped Data", Journal of the American Statistical Association,
           Vol. 61, No. 314, Part 1, pp. 436-439, 1966.
    .. [3] Grace S. Shieh. "A weighted Kendall's tau statistic", Statistics &
           Probability Letters, Vol. 39, No. 1, pp. 17-24, 1998.

    Examples
    --------
    >>> from scipy import stats
    >>> x = [12, 2, 1, 12, 2]
    >>> y = [1, 4, 7, 1, 0]
    >>> tau, p_value = stats.weightedtau(x, y)
    >>> tau
    -0.56694968153682723
    >>> p_value
    nan
    >>> tau, p_value = stats.weightedtau(x, y, additive=False)
    >>> tau
    -0.62205716951801038

    NaNs are considered the smallest possible score:

    >>> x = [12, 2, 1, 12, 2]
    >>> y = [1, 4, 7, 1, np.nan]
    >>> tau, _ = stats.weightedtau(x, y)
    >>> tau
    -0.56694968153682723

    This is exactly Kendall's tau:

    >>> x = [12, 2, 1, 12, 2]
    >>> y = [1, 4, 7, 1, 0]
    >>> tau, _ = stats.weightedtau(x, y, weigher=lambda x: 1)
    >>> tau
    -0.47140452079103173

    >>> x = [12, 2, 1, 12, 2]
    >>> y = [1, 4, 7, 1, 0]
    >>> stats.weightedtau(x, y, rank=None)
    WeightedTauResult(correlation=-0.4157652301037516, pvalue=nan)
    >>> stats.weightedtau(y, x, rank=None)
    WeightedTauResult(correlation=-0.7181341329699028, pvalue=nan)

    """
    x = np.asarray(x).ravel()
    y = np.asarray(y).ravel()

    if x.size != y.size:
        raise ValueError("All inputs to `weightedtau` must be of the same size, "
                         "found x-size %s and y-size %s" % (x.size, y.size))
    if not x.size:
        return WeightedTauResult(np.nan, np.nan)  # Return NaN if arrays are empty

    # If there are NaNs we apply _toint64()
    if np.isnan(np.sum(x)):
        x = _toint64(x)
    if np.isnan(np.sum(y)):
        y = _toint64(y)

    # Reduce to ranks unsupported types
    if x.dtype != y.dtype:
        if x.dtype != np.int64:
            x = _toint64(x)
        if y.dtype != np.int64:
            y = _toint64(y)
    else:
        if x.dtype not in (np.int32, np.int64, np.float32, np.float64):
            x = _toint64(x)
            y = _toint64(y)

    if rank is True:
        return WeightedTauResult((
            _weightedrankedtau(x, y, None, weigher, additive) +
            _weightedrankedtau(y, x, None, weigher, additive)
            ) / 2, np.nan)

    if rank is False:
        rank = np.arange(x.size, dtype=np.intp)
    elif rank is not None:
        rank = np.asarray(rank).ravel()
        if rank.size != x.size:
            raise ValueError("All inputs to `weightedtau` must be of the same size, "
                         "found x-size %s and rank-size %s" % (x.size, rank.size))

    return WeightedTauResult(_weightedrankedtau(x, y, rank, weigher, additive), np.nan)


# FROM MGCPY: https://github.com/neurodata/mgcpy

class _ParallelP(object):
    """
    Helper function to calculate parallel p-value.
    """
    def __init__(self, x, y, random_states):
        self.x = x
        self.y = y
        self.random_states = random_states

    def __call__(self, index):
        order = self.random_states[index].permutation(self.y.shape[0])
        permy = self.y[order][:, order]

        # calculate permuted stats, store in null distribution
        perm_stat = _mgc_stat(self.x, permy)[0]

        return perm_stat


def _perm_test(x, y, stat, reps=1000, workers=-1, random_state=None):
    r"""
    Helper function that calculates the p-value. See below for uses.

    Parameters
    ----------
    x, y : ndarray
        `x` and `y` have shapes `(n, p)` and `(n, q)`.
    stat : float
        The sample test statistic.
    reps : int, optional
        The number of replications used to estimate the null when using the
        permutation test. The default is 1000 replications.
    workers : int or map-like callable, optional
        If `workers` is an int the population is subdivided into `workers`
        sections and evaluated in parallel (uses
        `multiprocessing.Pool <multiprocessing>`). Supply `-1` to use all cores
        available to the Process. Alternatively supply a map-like callable,
        such as `multiprocessing.Pool.map` for evaluating the population in
        parallel. This evaluation is carried out as `workers(func, iterable)`.
        Requires that `func` be pickleable.
    random_state : int or np.random.RandomState instance, optional
        If already a RandomState instance, use it.
        If seed is an int, return a new RandomState instance seeded with seed.
        If None, use np.random.RandomState. Default is None.

    Returns
    -------
    pvalue : float
        The sample test p-value.
    null_dist : list
        The approximated null distribution.
    """
    # generate seeds for each rep (change to new parallel random number
    # capabilities in numpy >= 1.17+)
    random_state = check_random_state(random_state)
    random_states = [np.random.RandomState(rng_integers(random_state, 1 << 32,
                     size=4, dtype=np.uint32)) for _ in range(reps)]

    # parallelizes with specified workers over number of reps and set seeds
    mapwrapper = MapWrapper(workers)
    parallelp = _ParallelP(x=x, y=y, random_states=random_states)
    null_dist = np.array(list(mapwrapper(parallelp, range(reps))))

    # calculate p-value and significant permutation map through list
    pvalue = (null_dist >= stat).sum() / reps

    # correct for a p-value of 0. This is because, with bootstrapping
    # permutations, a p-value of 0 is incorrect
    if pvalue == 0:
        pvalue = 1 / reps

    return pvalue, null_dist


def _euclidean_dist(x):
    return cdist(x, x)


MGCResult = namedtuple('MGCResult', ('stat', 'pvalue', 'mgc_dict'))


def multiscale_graphcorr(x, y, compute_distance=_euclidean_dist, reps=1000,
                         workers=1, is_twosamp=False, random_state=None):
    r"""
    Computes the Multiscale Graph Correlation (MGC) test statistic.

    Specifically, for each point, MGC finds the :math:`k`-nearest neighbors for
    one property (e.g. cloud density), and the :math:`l`-nearest neighbors for
    the other property (e.g. grass wetness) [1]_. This pair :math:`(k, l)` is
    called the "scale". A priori, however, it is not know which scales will be
    most informative. So, MGC computes all distance pairs, and then efficiently
    computes the distance correlations for all scales. The local correlations
    illustrate which scales are relatively informative about the relationship.
    The key, therefore, to successfully discover and decipher relationships
    between disparate data modalities is to adaptively determine which scales
    are the most informative, and the geometric implication for the most
    informative scales. Doing so not only provides an estimate of whether the
    modalities are related, but also provides insight into how the
    determination was made. This is especially important in high-dimensional
    data, where simple visualizations do not reveal relationships to the
    unaided human eye. Characterizations of this implementation in particular
    have been derived from and benchmarked within in [2]_.

    Parameters
    ----------
    x, y : ndarray
        If ``x`` and ``y`` have shapes ``(n, p)`` and ``(n, q)`` where `n` is
        the number of samples and `p` and `q` are the number of dimensions,
        then the MGC independence test will be run.  Alternatively, ``x`` and
        ``y`` can have shapes ``(n, n)`` if they are distance or similarity
        matrices, and ``compute_distance`` must be sent to ``None``. If ``x``
        and ``y`` have shapes ``(n, p)`` and ``(m, p)``, an unpaired
        two-sample MGC test will be run.
    compute_distance : callable, optional
        A function that computes the distance or similarity among the samples
        within each data matrix. Set to ``None`` if ``x`` and ``y`` are
        already distance matrices. The default uses the euclidean norm metric.
        If you are calling a custom function, either create the distance
        matrix before-hand or create a function of the form
        ``compute_distance(x)`` where `x` is the data matrix for which
        pairwise distances are calculated.
    reps : int, optional
        The number of replications used to estimate the null when using the
        permutation test. The default is ``1000``.
    workers : int or map-like callable, optional
        If ``workers`` is an int the population is subdivided into ``workers``
        sections and evaluated in parallel (uses ``multiprocessing.Pool
        <multiprocessing>``). Supply ``-1`` to use all cores available to the
        Process. Alternatively supply a map-like callable, such as
        ``multiprocessing.Pool.map`` for evaluating the p-value in parallel.
        This evaluation is carried out as ``workers(func, iterable)``.
        Requires that `func` be pickleable. The default is ``1``.
    is_twosamp : bool, optional
        If `True`, a two sample test will be run. If ``x`` and ``y`` have
        shapes ``(n, p)`` and ``(m, p)``, this optional will be overriden and
        set to ``True``. Set to ``True`` if ``x`` and ``y`` both have shapes
        ``(n, p)`` and a two sample test is desired. The default is ``False``.
        Note that this will not run if inputs are distance matrices.
    random_state : int or np.random.RandomState instance, optional
        If already a RandomState instance, use it.
        If seed is an int, return a new RandomState instance seeded with seed.
        If None, use np.random.RandomState. Default is None.

    Returns
    -------
    stat : float
        The sample MGC test statistic within `[-1, 1]`.
    pvalue : float
        The p-value obtained via permutation.
    mgc_dict : dict
        Contains additional useful additional returns containing the following
        keys:

            - mgc_map : ndarray
                A 2D representation of the latent geometry of the relationship.
                of the relationship.
            - opt_scale : (int, int)
                The estimated optimal scale as a `(x, y)` pair.
            - null_dist : list
                The null distribution derived from the permuted matrices

    See Also
    --------
    pearsonr : Pearson correlation coefficient and p-value for testing
               non-correlation.
    kendalltau : Calculates Kendall's tau.
    spearmanr : Calculates a Spearman rank-order correlation coefficient.

    Notes
    -----
    A description of the process of MGC and applications on neuroscience data
    can be found in [1]_. It is performed using the following steps:

    #. Two distance matrices :math:`D^X` and :math:`D^Y` are computed and
       modified to be mean zero columnwise. This results in two
       :math:`n \times n` distance matrices :math:`A` and :math:`B` (the
       centering and unbiased modification) [3]_.

    #. For all values :math:`k` and :math:`l` from :math:`1, ..., n`,

       * The :math:`k`-nearest neighbor and :math:`l`-nearest neighbor graphs
         are calculated for each property. Here, :math:`G_k (i, j)` indicates
         the :math:`k`-smallest values of the :math:`i`-th row of :math:`A`
         and :math:`H_l (i, j)` indicates the :math:`l` smallested values of
         the :math:`i`-th row of :math:`B`

       * Let :math:`\circ` denotes the entry-wise matrix product, then local
         correlations are summed and normalized using the following statistic:

    .. math::

        c^{kl} = \frac{\sum_{ij} A G_k B H_l}
                      {\sqrt{\sum_{ij} A^2 G_k \times \sum_{ij} B^2 H_l}}

    #. The MGC test statistic is the smoothed optimal local correlation of
       :math:`\{ c^{kl} \}`. Denote the smoothing operation as :math:`R(\cdot)`
       (which essentially set all isolated large correlations) as 0 and
       connected large correlations the same as before, see [3]_.) MGC is,

    .. math::

        MGC_n (x, y) = \max_{(k, l)} R \left(c^{kl} \left( x_n, y_n \right)
                                                    \right)

    The test statistic returns a value between :math:`(-1, 1)` since it is
    normalized.

    The p-value returned is calculated using a permutation test. This process
    is completed by first randomly permuting :math:`y` to estimate the null
    distribution and then calculating the probability of observing a test
    statistic, under the null, at least as extreme as the observed test
    statistic.

    MGC requires at least 5 samples to run with reliable results. It can also
    handle high-dimensional data sets.
    In addition, by manipulating the input data matrices, the two-sample
    testing problem can be reduced to the independence testing problem [4]_.
    Given sample data :math:`U` and :math:`V` of sizes :math:`p \times n`
    :math:`p \times m`, data matrix :math:`X` and :math:`Y` can be created as
    follows:

    .. math::

        X = [U | V] \in \mathcal{R}^{p \times (n + m)}
        Y = [0_{1 \times n} | 1_{1 \times m}] \in \mathcal{R}^{(n + m)}

    Then, the MGC statistic can be calculated as normal. This methodology can
    be extended to similar tests such as distance correlation [4]_.

    .. versionadded:: 1.4.0

    References
    ----------
    .. [1] Vogelstein, J. T., Bridgeford, E. W., Wang, Q., Priebe, C. E.,
           Maggioni, M., & Shen, C. (2019). Discovering and deciphering
           relationships across disparate data modalities. ELife.
    .. [2] Panda, S., Palaniappan, S., Xiong, J., Swaminathan, A.,
           Ramachandran, S., Bridgeford, E. W., ... Vogelstein, J. T. (2019).
           mgcpy: A Comprehensive High Dimensional Independence Testing Python
           Package. :arXiv:`1907.02088`
    .. [3] Shen, C., Priebe, C.E., & Vogelstein, J. T. (2019). From distance
           correlation to multiscale graph correlation. Journal of the American
           Statistical Association.
    .. [4] Shen, C. & Vogelstein, J. T. (2018). The Exact Equivalence of
           Distance and Kernel Methods for Hypothesis Testing.
           :arXiv:`1806.05514`

    Examples
    --------
    >>> from scipy.stats import multiscale_graphcorr
    >>> x = np.arange(100)
    >>> y = x
    >>> stat, pvalue, _ = multiscale_graphcorr(x, y, workers=-1)
    >>> '%.1f, %.3f' % (stat, pvalue)
    '1.0, 0.001'

    Alternatively,

    >>> x = np.arange(100)
    >>> y = x
    >>> mgc = multiscale_graphcorr(x, y)
    >>> '%.1f, %.3f' % (mgc.stat, mgc.pvalue)
    '1.0, 0.001'

    To run an unpaired two-sample test,

    >>> x = np.arange(100)
    >>> y = np.arange(79)
    >>> mgc = multiscale_graphcorr(x, y, random_state=1)
    >>> '%.3f, %.2f' % (mgc.stat, mgc.pvalue)
    '0.033, 0.02'

    or, if shape of the inputs are the same,

    >>> x = np.arange(100)
    >>> y = x
    >>> mgc = multiscale_graphcorr(x, y, is_twosamp=True)
    >>> '%.3f, %.1f' % (mgc.stat, mgc.pvalue)
    '-0.008, 1.0'
    """
    if not isinstance(x, np.ndarray) or not isinstance(y, np.ndarray):
        raise ValueError("x and y must be ndarrays")

    # convert arrays of type (n,) to (n, 1)
    if x.ndim == 1:
        x = x[:, np.newaxis]
    elif x.ndim != 2:
        raise ValueError("Expected a 2-D array `x`, found shape "
                         "{}".format(x.shape))
    if y.ndim == 1:
        y = y[:, np.newaxis]
    elif y.ndim != 2:
        raise ValueError("Expected a 2-D array `y`, found shape "
                         "{}".format(y.shape))

    nx, px = x.shape
    ny, py = y.shape

    # check for NaNs
    _contains_nan(x, nan_policy='raise')
    _contains_nan(y, nan_policy='raise')

    # check for positive or negative infinity and raise error
    if np.sum(np.isinf(x)) > 0 or np.sum(np.isinf(y)) > 0:
        raise ValueError("Inputs contain infinities")

    if nx != ny:
        if px == py:
            # reshape x and y for two sample testing
            is_twosamp = True
        else:
            raise ValueError("Shape mismatch, x and y must have shape [n, p] "
                             "and [n, q] or have shape [n, p] and [m, p].")

    if nx < 5 or ny < 5:
        raise ValueError("MGC requires at least 5 samples to give reasonable "
                         "results.")

    # convert x and y to float
    x = x.astype(np.float64)
    y = y.astype(np.float64)

    # check if compute_distance_matrix if a callable()
    if not callable(compute_distance) and compute_distance is not None:
        raise ValueError("Compute_distance must be a function.")

    # check if number of reps exists, integer, or > 0 (if under 1000 raises
    # warning)
    if not isinstance(reps, int) or reps < 0:
        raise ValueError("Number of reps must be an integer greater than 0.")
    elif reps < 1000:
        msg = ("The number of replications is low (under 1000), and p-value "
               "calculations may be unreliable. Use the p-value result, with "
               "caution!")
        warnings.warn(msg, RuntimeWarning)

    if is_twosamp:
        if compute_distance is None:
            raise ValueError("Cannot run if inputs are distance matrices")
        x, y = _two_sample_transform(x, y)

    if compute_distance is not None:
        # compute distance matrices for x and y
        x = compute_distance(x)
        y = compute_distance(y)

    # calculate MGC stat
    stat, stat_dict = _mgc_stat(x, y)
    stat_mgc_map = stat_dict["stat_mgc_map"]
    opt_scale = stat_dict["opt_scale"]

    # calculate permutation MGC p-value
    pvalue, null_dist = _perm_test(x, y, stat, reps=reps, workers=workers,
                                   random_state=random_state)

    # save all stats (other than stat/p-value) in dictionary
    mgc_dict = {"mgc_map": stat_mgc_map,
                "opt_scale": opt_scale,
                "null_dist": null_dist}

    return MGCResult(stat, pvalue, mgc_dict)


def _mgc_stat(distx, disty):
    r"""
    Helper function that calculates the MGC stat. See above for use.

    Parameters
    ----------
    x, y : ndarray
        `x` and `y` have shapes `(n, p)` and `(n, q)` or `(n, n)` and `(n, n)`
        if distance matrices.

    Returns
    -------
    stat : float
        The sample MGC test statistic within `[-1, 1]`.
    stat_dict : dict
        Contains additional useful additional returns containing the following
        keys:

            - stat_mgc_map : ndarray
                MGC-map of the statistics.
            - opt_scale : (float, float)
                The estimated optimal scale as a `(x, y)` pair.
    """
    # calculate MGC map and optimal scale
    stat_mgc_map = _local_correlations(distx, disty, global_corr='mgc')

    n, m = stat_mgc_map.shape
    if m == 1 or n == 1:
        # the global scale at is the statistic calculated at maximial nearest
        # neighbors. There is not enough local scale to search over, so
        # default to global scale
        stat = stat_mgc_map[m - 1][n - 1]
        opt_scale = m * n
    else:
        samp_size = len(distx) - 1

        # threshold to find connected region of significant local correlations
        sig_connect = _threshold_mgc_map(stat_mgc_map, samp_size)

        # maximum within the significant region
        stat, opt_scale = _smooth_mgc_map(sig_connect, stat_mgc_map)

    stat_dict = {"stat_mgc_map": stat_mgc_map,
                 "opt_scale": opt_scale}

    return stat, stat_dict


def _threshold_mgc_map(stat_mgc_map, samp_size):
    r"""
    Finds a connected region of significance in the MGC-map by thresholding.

    Parameters
    ----------
    stat_mgc_map : ndarray
        All local correlations within `[-1,1]`.
    samp_size : int
        The sample size of original data.

    Returns
    -------
    sig_connect : ndarray
        A binary matrix with 1's indicating the significant region.
    """
    m, n = stat_mgc_map.shape

    # 0.02 is simply an empirical threshold, this can be set to 0.01 or 0.05
    # with varying levels of performance. Threshold is based on a beta
    # approximation.
    per_sig = 1 - (0.02 / samp_size)  # Percentile to consider as significant
    threshold = samp_size * (samp_size - 3)/4 - 1/2  # Beta approximation
    threshold = distributions.beta.ppf(per_sig, threshold, threshold) * 2 - 1

    # the global scale at is the statistic calculated at maximial nearest
    # neighbors. Threshold is the maximium on the global and local scales
    threshold = max(threshold, stat_mgc_map[m - 1][n - 1])

    # find the largest connected component of significant correlations
    sig_connect = stat_mgc_map > threshold
    if np.sum(sig_connect) > 0:
        sig_connect, _ = measurements.label(sig_connect)
        _, label_counts = np.unique(sig_connect, return_counts=True)

        # skip the first element in label_counts, as it is count(zeros)
        max_label = np.argmax(label_counts[1:]) + 1
        sig_connect = sig_connect == max_label
    else:
        sig_connect = np.array([[False]])

    return sig_connect


def _smooth_mgc_map(sig_connect, stat_mgc_map):
    """
    Finds the smoothed maximal within the significant region R.
    If area of R is too small it returns the last local correlation. Otherwise,
    returns the maximum within significant_connected_region.

    Parameters
    ----------
    sig_connect: ndarray
        A binary matrix with 1's indicating the significant region.
    stat_mgc_map: ndarray
        All local correlations within `[-1, 1]`.

    Returns
    -------
    stat : float
        The sample MGC statistic within `[-1, 1]`.
    opt_scale: (float, float)
        The estimated optimal scale as an `(x, y)` pair.
    """

    m, n = stat_mgc_map.shape

    # the global scale at is the statistic calculated at maximial nearest
    # neighbors. By default, statistic and optimal scale are global.
    stat = stat_mgc_map[m - 1][n - 1]
    opt_scale = [m, n]

    if np.linalg.norm(sig_connect) != 0:
        # proceed only when the connected region's area is sufficiently large
        # 0.02 is simply an empirical threshold, this can be set to 0.01 or 0.05
        # with varying levels of performance
        if np.sum(sig_connect) >= np.ceil(0.02 * max(m, n)) * min(m, n):
            max_corr = max(stat_mgc_map[sig_connect])

            # find all scales within significant_connected_region that maximize
            # the local correlation
            max_corr_index = np.where((stat_mgc_map >= max_corr) & sig_connect)

            if max_corr >= stat:
                stat = max_corr

                k, l = max_corr_index
                one_d_indices = k * n + l  # 2D to 1D indexing
                k = np.max(one_d_indices) // n
                l = np.max(one_d_indices) % n
                opt_scale = [k+1, l+1]  # adding 1s to match R indexing

    return stat, opt_scale


def _two_sample_transform(u, v):
    """
    Helper function that concatenates x and y for two sample MGC stat. See
    above for use.

    Parameters
    ----------
    u, v : ndarray
        `u` and `v` have shapes `(n, p)` and `(m, p)`.

    Returns
    -------
    x : ndarray
        Concatenate `u` and `v` along the `axis = 0`. `x` thus has shape
        `(2n, p)`.
    y : ndarray
        Label matrix for `x` where 0 refers to samples that comes from `u` and
        1 refers to samples that come from `v`. `y` thus has shape `(2n, 1)`.
    """
    nx = u.shape[0]
    ny = v.shape[0]
    x = np.concatenate([u, v], axis=0)
    y = np.concatenate([np.zeros(nx), np.ones(ny)], axis=0).reshape(-1, 1)
    return x, y


#####################################
#       INFERENTIAL STATISTICS      #
#####################################

Ttest_1sampResult = namedtuple('Ttest_1sampResult', ('statistic', 'pvalue'))


def ttest_1samp(a, popmean, axis=0, nan_policy='propagate',
                alternative="two-sided"):
    """
    Calculate the T-test for the mean of ONE group of scores.

    This is a two-sided test for the null hypothesis that the expected value
    (mean) of a sample of independent observations `a` is equal to the given
    population mean, `popmean`.

    Parameters
    ----------
    a : array_like
        Sample observation.
    popmean : float or array_like
        Expected value in null hypothesis. If array_like, then it must have the
        same shape as `a` excluding the axis dimension.
    axis : int or None, optional
        Axis along which to compute test; default is 0. If None, compute over
        the whole array `a`.
    nan_policy : {'propagate', 'raise', 'omit'}, optional
        Defines how to handle when input contains nan.
        The following options are available (default is 'propagate'):

          * 'propagate': returns nan
          * 'raise': throws an error
          * 'omit': performs the calculations ignoring nan values
    alternative : {'two-sided', 'less', 'greater'}, optional
        Defines the alternative hypothesis.
        The following options are available (default is 'two-sided'):

          * 'two-sided'
          * 'less': one-sided
          * 'greater': one-sided

        .. versionadded:: 1.6.0

    Returns
    -------
    statistic : float or array
        t-statistic.
    pvalue : float or array
        Two-sided p-value.

    Examples
    --------
    >>> from scipy import stats

    >>> np.random.seed(7654567)  # fix seed to get the same result
    >>> rvs = stats.norm.rvs(loc=5, scale=10, size=(50,2))

    Test if mean of random sample is equal to true mean, and different mean.
    We reject the null hypothesis in the second case and don't reject it in
    the first case.

    >>> stats.ttest_1samp(rvs,5.0)
    (array([-0.68014479, -0.04323899]), array([ 0.49961383,  0.96568674]))
    >>> stats.ttest_1samp(rvs,0.0)
    (array([ 2.77025808,  4.11038784]), array([ 0.00789095,  0.00014999]))

    Examples using axis and non-scalar dimension for population mean.

    >>> result = stats.ttest_1samp(rvs, [5.0, 0.0])
    >>> result.statistic
    array([-0.68014479,  4.11038784]),
    >>> result.pvalue
    array([4.99613833e-01, 1.49986458e-04])

    >>> result = stats.ttest_1samp(rvs.T, [5.0, 0.0], axis=1)
    >>> result.statistic
    array([-0.68014479,  4.11038784])
    >>> result.pvalue
    array([4.99613833e-01, 1.49986458e-04])

    >>> result = stats.ttest_1samp(rvs, [[5.0], [0.0]])
    >>> result.statistic
    array([[-0.68014479, -0.04323899],
           [ 2.77025808,  4.11038784]])
    >>> result.pvalue
    array([[4.99613833e-01, 9.65686743e-01],
           [7.89094663e-03, 1.49986458e-04]])


    """
    a, axis = _chk_asarray(a, axis)

    contains_nan, nan_policy = _contains_nan(a, nan_policy)

    if contains_nan and nan_policy == 'omit':
        if alternative != 'two-sided':
            raise ValueError("nan-containing/masked inputs with "
                             "nan_policy='omit' are currently not "
                             "supported by one-sided alternatives.")
        a = ma.masked_invalid(a)
        return mstats_basic.ttest_1samp(a, popmean, axis)

    n = a.shape[axis]
    df = n - 1

    d = np.mean(a, axis) - popmean
    v = np.var(a, axis, ddof=1)
    denom = np.sqrt(v / n)

    with np.errstate(divide='ignore', invalid='ignore'):
        t = np.divide(d, denom)
    t, prob = _ttest_finish(df, t, alternative)

    return Ttest_1sampResult(t, prob)


def _ttest_finish(df, t, alternative):
    """Common code between all 3 t-test functions."""
    if alternative == 'less':
        prob = distributions.t.cdf(t, df)
    elif alternative == 'greater':
        prob = distributions.t.sf(t, df)
    elif alternative == 'two-sided':
        prob = 2 * distributions.t.sf(np.abs(t), df)
    else:
        raise ValueError("alternative must be "
                         "'less', 'greater' or 'two-sided'")

    if t.ndim == 0:
        t = t[()]

    return t, prob


def _ttest_ind_from_stats(mean1, mean2, denom, df, alternative):

    d = mean1 - mean2
    with np.errstate(divide='ignore', invalid='ignore'):
        t = np.divide(d, denom)
    t, prob = _ttest_finish(df, t, alternative)

    return (t, prob)


def _unequal_var_ttest_denom(v1, n1, v2, n2):
    vn1 = v1 / n1
    vn2 = v2 / n2
    with np.errstate(divide='ignore', invalid='ignore'):
        df = (vn1 + vn2)**2 / (vn1**2 / (n1 - 1) + vn2**2 / (n2 - 1))

    # If df is undefined, variances are zero (assumes n1 > 0 & n2 > 0).
    # Hence it doesn't matter what df is as long as it's not NaN.
    df = np.where(np.isnan(df), 1, df)
    denom = np.sqrt(vn1 + vn2)
    return df, denom


def _equal_var_ttest_denom(v1, n1, v2, n2):
    df = n1 + n2 - 2.0
    svar = ((n1 - 1) * v1 + (n2 - 1) * v2) / df
    denom = np.sqrt(svar * (1.0 / n1 + 1.0 / n2))
    return df, denom


Ttest_indResult = namedtuple('Ttest_indResult', ('statistic', 'pvalue'))


def ttest_ind_from_stats(mean1, std1, nobs1, mean2, std2, nobs2,
                         equal_var=True, alternative="two-sided"):
    r"""
    T-test for means of two independent samples from descriptive statistics.

    This is a two-sided test for the null hypothesis that two independent
    samples have identical average (expected) values.

    Parameters
    ----------
    mean1 : array_like
        The mean(s) of sample 1.
    std1 : array_like
        The standard deviation(s) of sample 1.
    nobs1 : array_like
        The number(s) of observations of sample 1.
    mean2 : array_like
        The mean(s) of sample 2.
    std2 : array_like
        The standard deviations(s) of sample 2.
    nobs2 : array_like
        The number(s) of observations of sample 2.
    equal_var : bool, optional
        If True (default), perform a standard independent 2 sample test
        that assumes equal population variances [1]_.
        If False, perform Welch's t-test, which does not assume equal
        population variance [2]_.
    alternative : {'two-sided', 'less', 'greater'}, optional
        Defines the alternative hypothesis.
        The following options are available (default is 'two-sided'):

          * 'two-sided'
          * 'less': one-sided
          * 'greater': one-sided

        .. versionadded:: 1.6.0

    Returns
    -------
    statistic : float or array
        The calculated t-statistics.
    pvalue : float or array
        The two-tailed p-value.

    See Also
    --------
    scipy.stats.ttest_ind

    Notes
    -----
    .. versionadded:: 0.16.0

    References
    ----------
    .. [1] https://en.wikipedia.org/wiki/T-test#Independent_two-sample_t-test

    .. [2] https://en.wikipedia.org/wiki/Welch%27s_t-test

    Examples
    --------
    Suppose we have the summary data for two samples, as follows::

                         Sample   Sample
                   Size   Mean   Variance
        Sample 1    13    15.0     87.5
        Sample 2    11    12.0     39.0

    Apply the t-test to this data (with the assumption that the population
    variances are equal):

    >>> from scipy.stats import ttest_ind_from_stats
    >>> ttest_ind_from_stats(mean1=15.0, std1=np.sqrt(87.5), nobs1=13,
    ...                      mean2=12.0, std2=np.sqrt(39.0), nobs2=11)
    Ttest_indResult(statistic=0.9051358093310269, pvalue=0.3751996797581487)

    For comparison, here is the data from which those summary statistics
    were taken.  With this data, we can compute the same result using
    `scipy.stats.ttest_ind`:

    >>> a = np.array([1, 3, 4, 6, 11, 13, 15, 19, 22, 24, 25, 26, 26])
    >>> b = np.array([2, 4, 6, 9, 11, 13, 14, 15, 18, 19, 21])
    >>> from scipy.stats import ttest_ind
    >>> ttest_ind(a, b)
    Ttest_indResult(statistic=0.905135809331027, pvalue=0.3751996797581486)

    Suppose we instead have binary data and would like to apply a t-test to
    compare the proportion of 1s in two independent groups::

                          Number of    Sample     Sample
                    Size    ones        Mean     Variance
        Sample 1    150      30         0.2        0.16
        Sample 2    200      45         0.225      0.174375

    The sample mean :math:`\hat{p}` is the proportion of ones in the sample
    and the variance for a binary observation is estimated by
    :math:`\hat{p}(1-\hat{p})`.

    >>> ttest_ind_from_stats(mean1=0.2, std1=np.sqrt(0.16), nobs1=150,
    ...                      mean2=0.225, std2=np.sqrt(0.17437), nobs2=200)
    Ttest_indResult(statistic=-0.564327545549774, pvalue=0.5728947691244874)

    For comparison, we could compute the t statistic and p-value using
    arrays of 0s and 1s and `scipy.stat.ttest_ind`, as above.

    >>> group1 = np.array([1]*30 + [0]*(150-30))
    >>> group2 = np.array([1]*45 + [0]*(200-45))
    >>> ttest_ind(group1, group2)
    Ttest_indResult(statistic=-0.5627179589855622, pvalue=0.573989277115258)

    """
    if equal_var:
        df, denom = _equal_var_ttest_denom(std1**2, nobs1, std2**2, nobs2)
    else:
        df, denom = _unequal_var_ttest_denom(std1**2, nobs1,
                                             std2**2, nobs2)

    res = _ttest_ind_from_stats(mean1, mean2, denom, df, alternative)
    return Ttest_indResult(*res)


def _ttest_nans(a, b, axis, namedtuple_type):
    """
    Generate an array of `nan`, with shape determined by `a`, `b` and `axis`.

    This function is used by ttest_ind and ttest_rel to create the return
    value when one of the inputs has size 0.

    The shapes of the arrays are determined by dropping `axis` from the
    shapes of `a` and `b` and broadcasting what is left.

    The return value is a named tuple of the type given in `namedtuple_type`.

    Examples
    --------
    >>> a = np.zeros((9, 2))
    >>> b = np.zeros((5, 1))
    >>> _ttest_nans(a, b, 0, Ttest_indResult)
    Ttest_indResult(statistic=array([nan, nan]), pvalue=array([nan, nan]))

    >>> a = np.zeros((3, 0, 9))
    >>> b = np.zeros((1, 10))
    >>> stat, p = _ttest_nans(a, b, -1, Ttest_indResult)
    >>> stat
    array([], shape=(3, 0), dtype=float64)
    >>> p
    array([], shape=(3, 0), dtype=float64)

    >>> a = np.zeros(10)
    >>> b = np.zeros(7)
    >>> _ttest_nans(a, b, 0, Ttest_indResult)
    Ttest_indResult(statistic=nan, pvalue=nan)
    """
    shp = _broadcast_shapes_with_dropped_axis(a, b, axis)
    if len(shp) == 0:
        t = np.nan
        p = np.nan
    else:
        t = np.full(shp, fill_value=np.nan)
        p = t.copy()
    return namedtuple_type(t, p)


def ttest_ind(a, b, axis=0, equal_var=True, nan_policy='propagate',
              alternative="two-sided"):
    """
    Calculate the T-test for the means of *two independent* samples of scores.

    This is a two-sided test for the null hypothesis that 2 independent samples
    have identical average (expected) values. This test assumes that the
    populations have identical variances by default.

    Parameters
    ----------
    a, b : array_like
        The arrays must have the same shape, except in the dimension
        corresponding to `axis` (the first, by default).
    axis : int or None, optional
        Axis along which to compute test. If None, compute over the whole
        arrays, `a`, and `b`.
    equal_var : bool, optional
        If True (default), perform a standard independent 2 sample test
        that assumes equal population variances [1]_.
        If False, perform Welch's t-test, which does not assume equal
        population variance [2]_.

        .. versionadded:: 0.11.0
    nan_policy : {'propagate', 'raise', 'omit'}, optional
        Defines how to handle when input contains nan.
        The following options are available (default is 'propagate'):

          * 'propagate': returns nan
          * 'raise': throws an error
          * 'omit': performs the calculations ignoring nan values
    alternative : {'two-sided', 'less', 'greater'}, optional
        Defines the alternative hypothesis.
        The following options are available (default is 'two-sided'):

          * 'two-sided'
          * 'less': one-sided
          * 'greater': one-sided

        .. versionadded:: 1.6.0

    Returns
    -------
    statistic : float or array
        The calculated t-statistic.
    pvalue : float or array
        The two-tailed p-value.

    Notes
    -----
    We can use this test, if we observe two independent samples from
    the same or different population, e.g. exam scores of boys and
    girls or of two ethnic groups. The test measures whether the
    average (expected) value differs significantly across samples. If
    we observe a large p-value, for example larger than 0.05 or 0.1,
    then we cannot reject the null hypothesis of identical average scores.
    If the p-value is smaller than the threshold, e.g. 1%, 5% or 10%,
    then we reject the null hypothesis of equal averages.

    References
    ----------
    .. [1] https://en.wikipedia.org/wiki/T-test#Independent_two-sample_t-test

    .. [2] https://en.wikipedia.org/wiki/Welch%27s_t-test

    Examples
    --------
    >>> from scipy import stats
    >>> np.random.seed(12345678)

    Test with sample with identical means:

    >>> rvs1 = stats.norm.rvs(loc=5,scale=10,size=500)
    >>> rvs2 = stats.norm.rvs(loc=5,scale=10,size=500)
    >>> stats.ttest_ind(rvs1,rvs2)
    (0.26833823296239279, 0.78849443369564776)
    >>> stats.ttest_ind(rvs1,rvs2, equal_var = False)
    (0.26833823296239279, 0.78849452749500748)

    `ttest_ind` underestimates p for unequal variances:

    >>> rvs3 = stats.norm.rvs(loc=5, scale=20, size=500)
    >>> stats.ttest_ind(rvs1, rvs3)
    (-0.46580283298287162, 0.64145827413436174)
    >>> stats.ttest_ind(rvs1, rvs3, equal_var = False)
    (-0.46580283298287162, 0.64149646246569292)

    When n1 != n2, the equal variance t-statistic is no longer equal to the
    unequal variance t-statistic:

    >>> rvs4 = stats.norm.rvs(loc=5, scale=20, size=100)
    >>> stats.ttest_ind(rvs1, rvs4)
    (-0.99882539442782481, 0.3182832709103896)
    >>> stats.ttest_ind(rvs1, rvs4, equal_var = False)
    (-0.69712570584654099, 0.48716927725402048)

    T-test with different means, variance, and n:

    >>> rvs5 = stats.norm.rvs(loc=8, scale=20, size=100)
    >>> stats.ttest_ind(rvs1, rvs5)
    (-1.4679669854490653, 0.14263895620529152)
    >>> stats.ttest_ind(rvs1, rvs5, equal_var = False)
    (-0.94365973617132992, 0.34744170334794122)

    """
    a, b, axis = _chk2_asarray(a, b, axis)

    # check both a and b
    cna, npa = _contains_nan(a, nan_policy)
    cnb, npb = _contains_nan(b, nan_policy)
    contains_nan = cna or cnb
    if npa == 'omit' or npb == 'omit':
        nan_policy = 'omit'

    if contains_nan and nan_policy == 'omit':
        if alternative != 'two-sided':
            raise ValueError("nan-containing/masked inputs with "
                             "nan_policy='omit' are currently not "
                             "supported by one-sided alternatives.")
        a = ma.masked_invalid(a)
        b = ma.masked_invalid(b)
        return mstats_basic.ttest_ind(a, b, axis, equal_var)

    if a.size == 0 or b.size == 0:
        return _ttest_nans(a, b, axis, Ttest_indResult)

    v1 = np.var(a, axis, ddof=1)
    v2 = np.var(b, axis, ddof=1)
    n1 = a.shape[axis]
    n2 = b.shape[axis]

    if equal_var:
        df, denom = _equal_var_ttest_denom(v1, n1, v2, n2)
    else:
        df, denom = _unequal_var_ttest_denom(v1, n1, v2, n2)

    res = _ttest_ind_from_stats(np.mean(a, axis), np.mean(b, axis), denom, df,
                                alternative)

    return Ttest_indResult(*res)


def _get_len(a, axis, msg):
    try:
        n = a.shape[axis]
    except IndexError:
        raise np.AxisError(axis, a.ndim, msg) from None
    return n


Ttest_relResult = namedtuple('Ttest_relResult', ('statistic', 'pvalue'))


def ttest_rel(a, b, axis=0, nan_policy='propagate', alternative="two-sided"):
    """
    Calculate the t-test on TWO RELATED samples of scores, a and b.

    This is a two-sided test for the null hypothesis that 2 related or
    repeated samples have identical average (expected) values.

    Parameters
    ----------
    a, b : array_like
        The arrays must have the same shape.
    axis : int or None, optional
        Axis along which to compute test. If None, compute over the whole
        arrays, `a`, and `b`.
    nan_policy : {'propagate', 'raise', 'omit'}, optional
        Defines how to handle when input contains nan.
        The following options are available (default is 'propagate'):

          * 'propagate': returns nan
          * 'raise': throws an error
          * 'omit': performs the calculations ignoring nan values
    alternative : {'two-sided', 'less', 'greater'}, optional
        Defines the alternative hypothesis.
        The following options are available (default is 'two-sided'):

          * 'two-sided'
          * 'less': one-sided
          * 'greater': one-sided

          .. versionadded:: 1.6.0

    Returns
    -------
    statistic : float or array
        t-statistic.
    pvalue : float or array
        Two-sided p-value.

    Notes
    -----
    Examples for use are scores of the same set of student in
    different exams, or repeated sampling from the same units. The
    test measures whether the average score differs significantly
    across samples (e.g. exams). If we observe a large p-value, for
    example greater than 0.05 or 0.1 then we cannot reject the null
    hypothesis of identical average scores. If the p-value is smaller
    than the threshold, e.g. 1%, 5% or 10%, then we reject the null
    hypothesis of equal averages. Small p-values are associated with
    large t-statistics.

    References
    ----------
    https://en.wikipedia.org/wiki/T-test#Dependent_t-test_for_paired_samples

    Examples
    --------
    >>> from scipy import stats
    >>> np.random.seed(12345678) # fix random seed to get same numbers

    >>> rvs1 = stats.norm.rvs(loc=5,scale=10,size=500)
    >>> rvs2 = (stats.norm.rvs(loc=5,scale=10,size=500) +
    ...         stats.norm.rvs(scale=0.2,size=500))
    >>> stats.ttest_rel(rvs1,rvs2)
    (0.24101764965300962, 0.80964043445811562)
    >>> rvs3 = (stats.norm.rvs(loc=8,scale=10,size=500) +
    ...         stats.norm.rvs(scale=0.2,size=500))
    >>> stats.ttest_rel(rvs1,rvs3)
    (-3.9995108708727933, 7.3082402191726459e-005)

    """
    a, b, axis = _chk2_asarray(a, b, axis)

    cna, npa = _contains_nan(a, nan_policy)
    cnb, npb = _contains_nan(b, nan_policy)
    contains_nan = cna or cnb
    if npa == 'omit' or npb == 'omit':
        nan_policy = 'omit'

    if contains_nan and nan_policy == 'omit':
        if alternative != 'two-sided':
            raise ValueError("nan-containing/masked inputs with "
                             "nan_policy='omit' are currently not "
                             "supported by one-sided alternatives.")
        a = ma.masked_invalid(a)
        b = ma.masked_invalid(b)
        m = ma.mask_or(ma.getmask(a), ma.getmask(b))
        aa = ma.array(a, mask=m, copy=True)
        bb = ma.array(b, mask=m, copy=True)
        return mstats_basic.ttest_rel(aa, bb, axis)

    na = _get_len(a, axis, "first argument")
    nb = _get_len(b, axis, "second argument")
    if na != nb:
        raise ValueError('unequal length arrays')

    if na == 0:
        return _ttest_nans(a, b, axis, Ttest_relResult)

    n = a.shape[axis]
    df = n - 1

    d = (a - b).astype(np.float64)
    v = np.var(d, axis, ddof=1)
    dm = np.mean(d, axis)
    denom = np.sqrt(v / n)

    with np.errstate(divide='ignore', invalid='ignore'):
        t = np.divide(dm, denom)
    t, prob = _ttest_finish(df, t, alternative)

    return Ttest_relResult(t, prob)


# Map from names to lambda_ values used in power_divergence().
_power_div_lambda_names = {
    "pearson": 1,
    "log-likelihood": 0,
    "freeman-tukey": -0.5,
    "mod-log-likelihood": -1,
    "neyman": -2,
    "cressie-read": 2/3,
}


def _count(a, axis=None):
    """
    Count the number of non-masked elements of an array.

    This function behaves like np.ma.count(), but is much faster
    for ndarrays.
    """
    if hasattr(a, 'count'):
        num = a.count(axis=axis)
        if isinstance(num, np.ndarray) and num.ndim == 0:
            # In some cases, the `count` method returns a scalar array (e.g.
            # np.array(3)), but we want a plain integer.
            num = int(num)
    else:
        if axis is None:
            num = a.size
        else:
            num = a.shape[axis]
    return num


Power_divergenceResult = namedtuple('Power_divergenceResult',
                                    ('statistic', 'pvalue'))


def power_divergence(f_obs, f_exp=None, ddof=0, axis=0, lambda_=None):
    """
    Cressie-Read power divergence statistic and goodness of fit test.

    This function tests the null hypothesis that the categorical data
    has the given frequencies, using the Cressie-Read power divergence
    statistic.

    Parameters
    ----------
    f_obs : array_like
        Observed frequencies in each category.
    f_exp : array_like, optional
        Expected frequencies in each category.  By default the categories are
        assumed to be equally likely.
    ddof : int, optional
        "Delta degrees of freedom": adjustment to the degrees of freedom
        for the p-value.  The p-value is computed using a chi-squared
        distribution with ``k - 1 - ddof`` degrees of freedom, where `k`
        is the number of observed frequencies.  The default value of `ddof`
        is 0.
    axis : int or None, optional
        The axis of the broadcast result of `f_obs` and `f_exp` along which to
        apply the test.  If axis is None, all values in `f_obs` are treated
        as a single data set.  Default is 0.
    lambda_ : float or str, optional
        The power in the Cressie-Read power divergence statistic.  The default
        is 1.  For convenience, `lambda_` may be assigned one of the following
        strings, in which case the corresponding numerical value is used::

            String              Value   Description
            "pearson"             1     Pearson's chi-squared statistic.
                                        In this case, the function is
                                        equivalent to `stats.chisquare`.
            "log-likelihood"      0     Log-likelihood ratio. Also known as
                                        the G-test [3]_.
            "freeman-tukey"      -1/2   Freeman-Tukey statistic.
            "mod-log-likelihood" -1     Modified log-likelihood ratio.
            "neyman"             -2     Neyman's statistic.
            "cressie-read"        2/3   The power recommended in [5]_.

    Returns
    -------
    statistic : float or ndarray
        The Cressie-Read power divergence test statistic.  The value is
        a float if `axis` is None or if` `f_obs` and `f_exp` are 1-D.
    pvalue : float or ndarray
        The p-value of the test.  The value is a float if `ddof` and the
        return value `stat` are scalars.

    See Also
    --------
    chisquare

    Notes
    -----
    This test is invalid when the observed or expected frequencies in each
    category are too small.  A typical rule is that all of the observed
    and expected frequencies should be at least 5.

    When `lambda_` is less than zero, the formula for the statistic involves
    dividing by `f_obs`, so a warning or error may be generated if any value
    in `f_obs` is 0.

    Similarly, a warning or error may be generated if any value in `f_exp` is
    zero when `lambda_` >= 0.

    The default degrees of freedom, k-1, are for the case when no parameters
    of the distribution are estimated. If p parameters are estimated by
    efficient maximum likelihood then the correct degrees of freedom are
    k-1-p. If the parameters are estimated in a different way, then the
    dof can be between k-1-p and k-1. However, it is also possible that
    the asymptotic distribution is not a chisquare, in which case this
    test is not appropriate.

    This function handles masked arrays.  If an element of `f_obs` or `f_exp`
    is masked, then data at that position is ignored, and does not count
    towards the size of the data set.

    .. versionadded:: 0.13.0

    References
    ----------
    .. [1] Lowry, Richard.  "Concepts and Applications of Inferential
           Statistics". Chapter 8.
           https://web.archive.org/web/20171015035606/http://faculty.vassar.edu/lowry/ch8pt1.html
    .. [2] "Chi-squared test", https://en.wikipedia.org/wiki/Chi-squared_test
    .. [3] "G-test", https://en.wikipedia.org/wiki/G-test
    .. [4] Sokal, R. R. and Rohlf, F. J. "Biometry: the principles and
           practice of statistics in biological research", New York: Freeman
           (1981)
    .. [5] Cressie, N. and Read, T. R. C., "Multinomial Goodness-of-Fit
           Tests", J. Royal Stat. Soc. Series B, Vol. 46, No. 3 (1984),
           pp. 440-464.

    Examples
    --------
    (See `chisquare` for more examples.)

    When just `f_obs` is given, it is assumed that the expected frequencies
    are uniform and given by the mean of the observed frequencies.  Here we
    perform a G-test (i.e. use the log-likelihood ratio statistic):

    >>> from scipy.stats import power_divergence
    >>> power_divergence([16, 18, 16, 14, 12, 12], lambda_='log-likelihood')
    (2.006573162632538, 0.84823476779463769)

    The expected frequencies can be given with the `f_exp` argument:

    >>> power_divergence([16, 18, 16, 14, 12, 12],
    ...                  f_exp=[16, 16, 16, 16, 16, 8],
    ...                  lambda_='log-likelihood')
    (3.3281031458963746, 0.6495419288047497)

    When `f_obs` is 2-D, by default the test is applied to each column.

    >>> obs = np.array([[16, 18, 16, 14, 12, 12], [32, 24, 16, 28, 20, 24]]).T
    >>> obs.shape
    (6, 2)
    >>> power_divergence(obs, lambda_="log-likelihood")
    (array([ 2.00657316,  6.77634498]), array([ 0.84823477,  0.23781225]))

    By setting ``axis=None``, the test is applied to all data in the array,
    which is equivalent to applying the test to the flattened array.

    >>> power_divergence(obs, axis=None)
    (23.31034482758621, 0.015975692534127565)
    >>> power_divergence(obs.ravel())
    (23.31034482758621, 0.015975692534127565)

    `ddof` is the change to make to the default degrees of freedom.

    >>> power_divergence([16, 18, 16, 14, 12, 12], ddof=1)
    (2.0, 0.73575888234288467)

    The calculation of the p-values is done by broadcasting the
    test statistic with `ddof`.

    >>> power_divergence([16, 18, 16, 14, 12, 12], ddof=[0,1,2])
    (2.0, array([ 0.84914504,  0.73575888,  0.5724067 ]))

    `f_obs` and `f_exp` are also broadcast.  In the following, `f_obs` has
    shape (6,) and `f_exp` has shape (2, 6), so the result of broadcasting
    `f_obs` and `f_exp` has shape (2, 6).  To compute the desired chi-squared
    statistics, we must use ``axis=1``:

    >>> power_divergence([16, 18, 16, 14, 12, 12],
    ...                  f_exp=[[16, 16, 16, 16, 16, 8],
    ...                         [8, 20, 20, 16, 12, 12]],
    ...                  axis=1)
    (array([ 3.5 ,  9.25]), array([ 0.62338763,  0.09949846]))

    """
    # Convert the input argument `lambda_` to a numerical value.
    if isinstance(lambda_, str):
        if lambda_ not in _power_div_lambda_names:
            names = repr(list(_power_div_lambda_names.keys()))[1:-1]
            raise ValueError("invalid string for lambda_: {0!r}.  Valid strings "
                             "are {1}".format(lambda_, names))
        lambda_ = _power_div_lambda_names[lambda_]
    elif lambda_ is None:
        lambda_ = 1

    f_obs = np.asanyarray(f_obs)

    if f_exp is not None:
        f_exp = np.asanyarray(f_exp)
    else:
        # Ignore 'invalid' errors so the edge case of a data set with length 0
        # is handled without spurious warnings.
        with np.errstate(invalid='ignore'):
            f_exp = f_obs.mean(axis=axis, keepdims=True)

    # `terms` is the array of terms that are summed along `axis` to create
    # the test statistic.  We use some specialized code for a few special
    # cases of lambda_.
    if lambda_ == 1:
        # Pearson's chi-squared statistic
        terms = (f_obs.astype(np.float64) - f_exp)**2 / f_exp
    elif lambda_ == 0:
        # Log-likelihood ratio (i.e. G-test)
        terms = 2.0 * special.xlogy(f_obs, f_obs / f_exp)
    elif lambda_ == -1:
        # Modified log-likelihood ratio
        terms = 2.0 * special.xlogy(f_exp, f_exp / f_obs)
    else:
        # General Cressie-Read power divergence.
        terms = f_obs * ((f_obs / f_exp)**lambda_ - 1)
        terms /= 0.5 * lambda_ * (lambda_ + 1)

    stat = terms.sum(axis=axis)

    num_obs = _count(terms, axis=axis)
    ddof = asarray(ddof)
    p = distributions.chi2.sf(stat, num_obs - 1 - ddof)

    return Power_divergenceResult(stat, p)


def chisquare(f_obs, f_exp=None, ddof=0, axis=0):
    """
    Calculate a one-way chi-square test.

    The chi-square test tests the null hypothesis that the categorical data
    has the given frequencies.

    Parameters
    ----------
    f_obs : array_like
        Observed frequencies in each category.
    f_exp : array_like, optional
        Expected frequencies in each category.  By default the categories are
        assumed to be equally likely.
    ddof : int, optional
        "Delta degrees of freedom": adjustment to the degrees of freedom
        for the p-value.  The p-value is computed using a chi-squared
        distribution with ``k - 1 - ddof`` degrees of freedom, where `k`
        is the number of observed frequencies.  The default value of `ddof`
        is 0.
    axis : int or None, optional
        The axis of the broadcast result of `f_obs` and `f_exp` along which to
        apply the test.  If axis is None, all values in `f_obs` are treated
        as a single data set.  Default is 0.

    Returns
    -------
    chisq : float or ndarray
        The chi-squared test statistic.  The value is a float if `axis` is
        None or `f_obs` and `f_exp` are 1-D.
    p : float or ndarray
        The p-value of the test.  The value is a float if `ddof` and the
        return value `chisq` are scalars.

    See Also
    --------
    scipy.stats.power_divergence

    Notes
    -----
    This test is invalid when the observed or expected frequencies in each
    category are too small.  A typical rule is that all of the observed
    and expected frequencies should be at least 5.

    The default degrees of freedom, k-1, are for the case when no parameters
    of the distribution are estimated. If p parameters are estimated by
    efficient maximum likelihood then the correct degrees of freedom are
    k-1-p. If the parameters are estimated in a different way, then the
    dof can be between k-1-p and k-1. However, it is also possible that
    the asymptotic distribution is not chi-square, in which case this test
    is not appropriate.

    References
    ----------
    .. [1] Lowry, Richard.  "Concepts and Applications of Inferential
           Statistics". Chapter 8.
           https://web.archive.org/web/20171022032306/http://vassarstats.net:80/textbook/ch8pt1.html
    .. [2] "Chi-squared test", https://en.wikipedia.org/wiki/Chi-squared_test

    Examples
    --------
    When just `f_obs` is given, it is assumed that the expected frequencies
    are uniform and given by the mean of the observed frequencies.

    >>> from scipy.stats import chisquare
    >>> chisquare([16, 18, 16, 14, 12, 12])
    (2.0, 0.84914503608460956)

    With `f_exp` the expected frequencies can be given.

    >>> chisquare([16, 18, 16, 14, 12, 12], f_exp=[16, 16, 16, 16, 16, 8])
    (3.5, 0.62338762774958223)

    When `f_obs` is 2-D, by default the test is applied to each column.

    >>> obs = np.array([[16, 18, 16, 14, 12, 12], [32, 24, 16, 28, 20, 24]]).T
    >>> obs.shape
    (6, 2)
    >>> chisquare(obs)
    (array([ 2.        ,  6.66666667]), array([ 0.84914504,  0.24663415]))

    By setting ``axis=None``, the test is applied to all data in the array,
    which is equivalent to applying the test to the flattened array.

    >>> chisquare(obs, axis=None)
    (23.31034482758621, 0.015975692534127565)
    >>> chisquare(obs.ravel())
    (23.31034482758621, 0.015975692534127565)

    `ddof` is the change to make to the default degrees of freedom.

    >>> chisquare([16, 18, 16, 14, 12, 12], ddof=1)
    (2.0, 0.73575888234288467)

    The calculation of the p-values is done by broadcasting the
    chi-squared statistic with `ddof`.

    >>> chisquare([16, 18, 16, 14, 12, 12], ddof=[0,1,2])
    (2.0, array([ 0.84914504,  0.73575888,  0.5724067 ]))

    `f_obs` and `f_exp` are also broadcast.  In the following, `f_obs` has
    shape (6,) and `f_exp` has shape (2, 6), so the result of broadcasting
    `f_obs` and `f_exp` has shape (2, 6).  To compute the desired chi-squared
    statistics, we use ``axis=1``:

    >>> chisquare([16, 18, 16, 14, 12, 12],
    ...           f_exp=[[16, 16, 16, 16, 16, 8], [8, 20, 20, 16, 12, 12]],
    ...           axis=1)
    (array([ 3.5 ,  9.25]), array([ 0.62338763,  0.09949846]))

    """
    return power_divergence(f_obs, f_exp=f_exp, ddof=ddof, axis=axis,
                            lambda_="pearson")


KstestResult = namedtuple('KstestResult', ('statistic', 'pvalue'))


def _compute_dplus(cdfvals):
    """Computes D+ as used in the Kolmogorov-Smirnov test.

    Parameters
    ----------
    cdfvals: array_like
      Sorted array of CDF values between 0 and 1

    Returns
    -------
      Maximum distance of the CDF values below Uniform(0, 1)
"""
    n = len(cdfvals)
    return (np.arange(1.0, n + 1) / n - cdfvals).max()


def _compute_dminus(cdfvals):
    """Computes D- as used in the Kolmogorov-Smirnov test.

    Parameters
    ----------
    cdfvals: array_like
      Sorted array of CDF values between 0 and 1

    Returns
    -------
      Maximum distance of the CDF values above Uniform(0, 1)
    """
    n = len(cdfvals)
    return (cdfvals - np.arange(0.0, n)/n).max()


def ks_1samp(x, cdf, args=(), alternative='two-sided', mode='auto'):
    """
    Performs the Kolmogorov-Smirnov test for goodness of fit.

    This performs a test of the distribution F(x) of an observed
    random variable against a given distribution G(x). Under the null
    hypothesis, the two distributions are identical, F(x)=G(x). The
    alternative hypothesis can be either 'two-sided' (default), 'less'
    or 'greater'. The KS test is only valid for continuous distributions.

    Parameters
    ----------
    x : array_like
        a 1-D array of observations of iid random variables.
    cdf : callable
        callable used to calculate the cdf.
    args : tuple, sequence, optional
        Distribution parameters, used with `cdf`.
    alternative : {'two-sided', 'less', 'greater'}, optional
        Defines the alternative hypothesis.
        The following options are available (default is 'two-sided'):

          * 'two-sided'
          * 'less': one-sided, see explanation in Notes
          * 'greater': one-sided, see explanation in Notes
    mode : {'auto', 'exact', 'approx', 'asymp'}, optional
        Defines the distribution used for calculating the p-value.
        The following options are available (default is 'auto'):

          * 'auto' : selects one of the other options.
          * 'exact' : uses the exact distribution of test statistic.
          * 'approx' : approximates the two-sided probability with twice the one-sided probability
          * 'asymp': uses asymptotic distribution of test statistic

    Returns
    -------
    statistic : float
        KS test statistic, either D, D+ or D- (depending on the value of 'alternative')
    pvalue :  float
        One-tailed or two-tailed p-value.

    See Also
    --------
    ks_2samp, kstest

    Notes
    -----
    In the one-sided test, the alternative is that the empirical
    cumulative distribution function of the random variable is "less"
    or "greater" than the cumulative distribution function G(x) of the
    hypothesis, ``F(x)<=G(x)``, resp. ``F(x)>=G(x)``.

    Examples
    --------
    >>> from scipy import stats

    >>> x = np.linspace(-15, 15, 9)
    >>> stats.ks_1samp(x, stats.norm.cdf)
    (0.44435602715924361, 0.038850142705171065)

    >>> np.random.seed(987654321) # set random seed to get the same result
    >>> stats.ks_1samp(stats.norm.rvs(size=100), stats.norm.cdf)
    (0.058352892479417884, 0.8653960860778898)

    *Test against one-sided alternative hypothesis*

    Shift distribution to larger values, so that `` CDF(x) < norm.cdf(x)``:

    >>> np.random.seed(987654321)
    >>> x = stats.norm.rvs(loc=0.2, size=100)
    >>> stats.ks_1samp(x, stats.norm.cdf, alternative='less')
    (0.12464329735846891, 0.040989164077641749)

    Reject equal distribution against alternative hypothesis: less

    >>> stats.ks_1samp(x, stats.norm.cdf, alternative='greater')
    (0.0072115233216311081, 0.98531158590396395)

    Don't reject equal distribution against alternative hypothesis: greater

    >>> stats.ks_1samp(x, stats.norm.cdf)
    (0.12464329735846891, 0.08197335233541582)

    Don't reject equal distribution against alternative hypothesis: two-sided

    *Testing t distributed random variables against normal distribution*

    With 100 degrees of freedom the t distribution looks close to the normal
    distribution, and the K-S test does not reject the hypothesis that the
    sample came from the normal distribution:

    >>> np.random.seed(987654321)
    >>> stats.ks_1samp(stats.t.rvs(100,size=100), stats.norm.cdf)
    (0.072018929165471257, 0.6505883498379312)

    With 3 degrees of freedom the t distribution looks sufficiently different
    from the normal distribution, that we can reject the hypothesis that the
    sample came from the normal distribution at the 10% level:

    >>> np.random.seed(987654321)
    >>> stats.ks_1samp(stats.t.rvs(3,size=100), stats.norm.cdf)
    (0.131016895759829, 0.058826222555312224)

    """
    alternative = {'t': 'two-sided', 'g': 'greater', 'l': 'less'}.get(
       alternative.lower()[0], alternative)
    if alternative not in ['two-sided', 'greater', 'less']:
        raise ValueError("Unexpected alternative %s" % alternative)
    if np.ma.is_masked(x):
        x = x.compressed()

    N = len(x)
    x = np.sort(x)
    cdfvals = cdf(x, *args)

    if alternative == 'greater':
        Dplus = _compute_dplus(cdfvals)
        return KstestResult(Dplus, distributions.ksone.sf(Dplus, N))

    if alternative == 'less':
        Dminus = _compute_dminus(cdfvals)
        return KstestResult(Dminus, distributions.ksone.sf(Dminus, N))

    # alternative == 'two-sided':
    Dplus = _compute_dplus(cdfvals)
    Dminus = _compute_dminus(cdfvals)
    D = np.max([Dplus, Dminus])
    if mode == 'auto':  # Always select exact
        mode = 'exact'
    if mode == 'exact':
        prob = distributions.kstwo.sf(D, N)
    elif mode == 'asymp':
        prob = distributions.kstwobign.sf(D * np.sqrt(N))
    else:
        # mode == 'approx'
        prob = 2 * distributions.ksone.sf(D, N)
    prob = np.clip(prob, 0, 1)
    return KstestResult(D, prob)


Ks_2sampResult = KstestResult


def _compute_prob_inside_method(m, n, g, h):
    """
    Count the proportion of paths that stay strictly inside two diagonal lines.

    Parameters
    ----------
    m : integer
        m > 0
    n : integer
        n > 0
    g : integer
        g is greatest common divisor of m and n
    h : integer
        0 <= h <= lcm(m,n)

    Returns
    -------
    p : float
        The proportion of paths that stay inside the two lines.


    Count the integer lattice paths from (0, 0) to (m, n) which satisfy
    |x/m - y/n| < h / lcm(m, n).
    The paths make steps of size +1 in either positive x or positive y directions.

    We generally follow Hodges' treatment of Drion/Gnedenko/Korolyuk.
    Hodges, J.L. Jr.,
    "The Significance Probability of the Smirnov Two-Sample Test,"
    Arkiv fiur Matematik, 3, No. 43 (1958), 469-86.

    """
    # Probability is symmetrical in m, n.  Computation below uses m >= n.
    if m < n:
        m, n = n, m
    mg = m // g
    ng = n // g

    # Count the integer lattice paths from (0, 0) to (m, n) which satisfy
    # |nx/g - my/g| < h.
    # Compute matrix A such that:
    #  A(x, 0) = A(0, y) = 1
    #  A(x, y) = A(x, y-1) + A(x-1, y), for x,y>=1, except that
    #  A(x, y) = 0 if |x/m - y/n|>= h
    # Probability is A(m, n)/binom(m+n, n)
    # Optimizations exist for m==n, m==n*p.
    # Only need to preserve a single column of A, and only a sliding window of it.
    # minj keeps track of the slide.
    minj, maxj = 0, min(int(np.ceil(h / mg)), n + 1)
    curlen = maxj - minj
    # Make a vector long enough to hold maximum window needed.
    lenA = min(2 * maxj + 2, n + 1)
    # This is an integer calculation, but the entries are essentially
    # binomial coefficients, hence grow quickly.
    # Scaling after each column is computed avoids dividing by a
    # large binomial coefficent at the end, but is not sufficient to avoid
    # the large dyanamic range which appears during the calculation.
    # Instead we rescale based on the magnitude of the right most term in
    # the column and keep track of an exponent separately and apply
    # it at the end of the calculation.  Similarly when multiplying by
    # the binomial coefficint
    dtype = np.float64
    A = np.zeros(lenA, dtype=dtype)
    # Initialize the first column
    A[minj:maxj] = 1
    expnt = 0
    for i in range(1, m + 1):
        # Generate the next column.
        # First calculate the sliding window
        lastminj, lastlen = minj, curlen
        minj = max(int(np.floor((ng * i - h) / mg)) + 1, 0)
        minj = min(minj, n)
        maxj = min(int(np.ceil((ng * i + h) / mg)), n + 1)
        if maxj <= minj:
            return 0
        # Now fill in the values
        A[0:maxj - minj] = np.cumsum(A[minj - lastminj:maxj - lastminj])
        curlen = maxj - minj
        if lastlen > curlen:
            # Set some carried-over elements to 0
            A[maxj - minj:maxj - minj + (lastlen - curlen)] = 0
        # Rescale if the right most value is over 2**900
        val = A[maxj - minj - 1]
        _, valexpt = math.frexp(val)
        if valexpt > 900:
            # Scaling to bring down to about 2**800 appears
            # sufficient for sizes under 10000.
            valexpt -= 800
            A = np.ldexp(A, -valexpt)
            expnt += valexpt

    val = A[maxj - minj - 1]
    # Now divide by the binomial (m+n)!/m!/n!
    for i in range(1, n + 1):
        val = (val * i) / (m + i)
        _, valexpt = math.frexp(val)
        if valexpt < -128:
            val = np.ldexp(val, -valexpt)
            expnt += valexpt
    # Finally scale if needed.
    return np.ldexp(val, expnt)


def _compute_prob_outside_square(n, h):
    """
    Compute the proportion of paths that pass outside the two diagonal lines.

    Parameters
    ----------
    n : integer
        n > 0
    h : integer
        0 <= h <= n

    Returns
    -------
    p : float
        The proportion of paths that pass outside the lines x-y = +/-h.

    """
    # Compute Pr(D_{n,n} >= h/n)
    # Prob = 2 * ( binom(2n, n-h) - binom(2n, n-2a) + binom(2n, n-3a) - ... )  / binom(2n, n)
    # This formulation exhibits subtractive cancellation.
    # Instead divide each term by binom(2n, n), then factor common terms
    # and use a Horner-like algorithm
    # P = 2 * A0 * (1 - A1*(1 - A2*(1 - A3*(1 - A4*(...)))))

    P = 0.0
    k = int(np.floor(n / h))
    while k >= 0:
        p1 = 1.0
        # Each of the Ai terms has numerator and denominator with h simple terms.
        for j in range(h):
            p1 = (n - k * h - j) * p1 / (n + k * h + j + 1)
        P = p1 * (1.0 - P)
        k -= 1
    return 2 * P


def _count_paths_outside_method(m, n, g, h):
    """
    Count the number of paths that pass outside the specified diagonal.

    Parameters
    ----------
    m : integer
        m > 0
    n : integer
        n > 0
    g : integer
        g is greatest common divisor of m and n
    h : integer
        0 <= h <= lcm(m,n)

    Returns
    -------
    p : float
        The number of paths that go low.
        The calculation may overflow - check for a finite answer.

    Raises
    ------
    FloatingPointError: Raised if the intermediate computation goes outside
    the range of a float.

    Notes
    -----
    Count the integer lattice paths from (0, 0) to (m, n), which at some
    point (x, y) along the path, satisfy:
      m*y <= n*x - h*g
    The paths make steps of size +1 in either positive x or positive y directions.

    We generally follow Hodges' treatment of Drion/Gnedenko/Korolyuk.
    Hodges, J.L. Jr.,
    "The Significance Probability of the Smirnov Two-Sample Test,"
    Arkiv fiur Matematik, 3, No. 43 (1958), 469-86.

    """
    # Compute #paths which stay lower than x/m-y/n = h/lcm(m,n)
    # B(x, y) = #{paths from (0,0) to (x,y) without previously crossing the boundary}
    #         = binom(x, y) - #{paths which already reached the boundary}
    # Multiply by the number of path extensions going from (x, y) to (m, n)
    # Sum.

    # Probability is symmetrical in m, n.  Computation below assumes m >= n.
    if m < n:
        m, n = n, m
    mg = m // g
    ng = n // g

    # Not every x needs to be considered.
    # xj holds the list of x values to be checked.
    # Wherever n*x/m + ng*h crosses an integer
    lxj = n + (mg-h)//mg
    xj = [(h + mg * j + ng-1)//ng for j in range(lxj)]
    # B is an array just holding a few values of B(x,y), the ones needed.
    # B[j] == B(x_j, j)
    if lxj == 0:
        return np.round(special.binom(m + n, n))
    B = np.zeros(lxj)
    B[0] = 1
    # Compute the B(x, y) terms
    # The binomial coefficient is an integer, but special.binom() may return a float.
    # Round it to the nearest integer.
    for j in range(1, lxj):
        Bj = np.round(special.binom(xj[j] + j, j))
        if not np.isfinite(Bj):
            raise FloatingPointError()
        for i in range(j):
            bin = np.round(special.binom(xj[j] - xj[i] + j - i, j-i))
            Bj -= bin * B[i]
        B[j] = Bj
        if not np.isfinite(Bj):
            raise FloatingPointError()
    # Compute the number of path extensions...
    num_paths = 0
    for j in range(lxj):
        bin = np.round(special.binom((m-xj[j]) + (n - j), n-j))
        term = B[j] * bin
        if not np.isfinite(term):
            raise FloatingPointError()
        num_paths += term
    return np.round(num_paths)


def _attempt_exact_2kssamp(n1, n2, g, d, alternative):
    """Attempts to compute the exact 2sample probability.

    n1, n2 are the sample sizes
    g is the gcd(n1, n2)
    d is the computed max difference in ECDFs

    Returns (success, d, probability)
    """
    lcm = (n1 // g) * n2
    h = int(np.round(d * lcm))
    d = h * 1.0 / lcm
    if h == 0:
        return True, d, 1.0
    saw_fp_error, prob = False, np.nan
    try:
        if alternative == 'two-sided':
            if n1 == n2:
                prob = _compute_prob_outside_square(n1, h)
            else:
                prob = 1 - _compute_prob_inside_method(n1, n2, g, h)
        else:
            if n1 == n2:
                # prob = binom(2n, n-h) / binom(2n, n)
                # Evaluating in that form incurs roundoff errors
                # from special.binom. Instead calculate directly
                jrange = np.arange(h)
                prob = np.prod((n1 - jrange) / (n1 + jrange + 1.0))
            else:
                num_paths = _count_paths_outside_method(n1, n2, g, h)
                bin = special.binom(n1 + n2, n1)
                if not np.isfinite(bin) or not np.isfinite(num_paths) or num_paths > bin:
                    saw_fp_error = True
                else:
                    prob = num_paths / bin

    except FloatingPointError:
        saw_fp_error = True

    if saw_fp_error:
        return False, d, np.nan
    if not (0 <= prob <= 1):
        return False, d, prob
    return True, d, prob


def ks_2samp(data1, data2, alternative='two-sided', mode='auto'):
    """
    Compute the Kolmogorov-Smirnov statistic on 2 samples.

    This is a two-sided test for the null hypothesis that 2 independent samples
    are drawn from the same continuous distribution.  The alternative hypothesis
    can be either 'two-sided' (default), 'less' or 'greater'.

    Parameters
    ----------
    data1, data2 : array_like, 1-Dimensional
        Two arrays of sample observations assumed to be drawn from a continuous
        distribution, sample sizes can be different.
    alternative : {'two-sided', 'less', 'greater'}, optional
        Defines the alternative hypothesis.
        The following options are available (default is 'two-sided'):

          * 'two-sided'
          * 'less': one-sided, see explanation in Notes
          * 'greater': one-sided, see explanation in Notes
    mode : {'auto', 'exact', 'asymp'}, optional
        Defines the method used for calculating the p-value.
        The following options are available (default is 'auto'):

          * 'auto' : use 'exact' for small size arrays, 'asymp' for large
          * 'exact' : use exact distribution of test statistic
          * 'asymp' : use asymptotic distribution of test statistic

    Returns
    -------
    statistic : float
        KS statistic.
    pvalue : float
        Two-tailed p-value.

    See Also
    --------
    kstest, ks_1samp, epps_singleton_2samp, anderson_ksamp

    Notes
    -----
    This tests whether 2 samples are drawn from the same distribution. Note
    that, like in the case of the one-sample KS test, the distribution is
    assumed to be continuous.

    In the one-sided test, the alternative is that the empirical
    cumulative distribution function F(x) of the data1 variable is "less"
    or "greater" than the empirical cumulative distribution function G(x)
    of the data2 variable, ``F(x)<=G(x)``, resp. ``F(x)>=G(x)``.

    If the KS statistic is small or the p-value is high, then we cannot
    reject the hypothesis that the distributions of the two samples
    are the same.

    If the mode is 'auto', the computation is exact if the sample sizes are
    less than 10000.  For larger sizes, the computation uses the
    Kolmogorov-Smirnov distributions to compute an approximate value.

    The 'two-sided' 'exact' computation computes the complementary probability
    and then subtracts from 1.  As such, the minimum probability it can return
    is about 1e-16.  While the algorithm itself is exact, numerical
    errors may accumulate for large sample sizes.   It is most suited to
    situations in which one of the sample sizes is only a few thousand.

    We generally follow Hodges' treatment of Drion/Gnedenko/Korolyuk [1]_.

    References
    ----------
    .. [1] Hodges, J.L. Jr.,  "The Significance Probability of the Smirnov
           Two-Sample Test," Arkiv fiur Matematik, 3, No. 43 (1958), 469-86.


    Examples
    --------
    >>> from scipy import stats
    >>> np.random.seed(12345678)  #fix random seed to get the same result
    >>> n1 = 200  # size of first sample
    >>> n2 = 300  # size of second sample

    For a different distribution, we can reject the null hypothesis since the
    pvalue is below 1%:

    >>> rvs1 = stats.norm.rvs(size=n1, loc=0., scale=1)
    >>> rvs2 = stats.norm.rvs(size=n2, loc=0.5, scale=1.5)
    >>> stats.ks_2samp(rvs1, rvs2)
    (0.20833333333333334, 5.129279597781977e-05)

    For a slightly different distribution, we cannot reject the null hypothesis
    at a 10% or lower alpha since the p-value at 0.144 is higher than 10%

    >>> rvs3 = stats.norm.rvs(size=n2, loc=0.01, scale=1.0)
    >>> stats.ks_2samp(rvs1, rvs3)
    (0.10333333333333333, 0.14691437867433876)

    For an identical distribution, we cannot reject the null hypothesis since
    the p-value is high, 41%:

    >>> rvs4 = stats.norm.rvs(size=n2, loc=0.0, scale=1.0)
    >>> stats.ks_2samp(rvs1, rvs4)
    (0.07999999999999996, 0.41126949729859719)

    """
    if mode not in ['auto', 'exact', 'asymp']:
        raise ValueError(f'Invalid value for mode: {mode}')
    alternative = {'t': 'two-sided', 'g': 'greater', 'l': 'less'}.get(
       alternative.lower()[0], alternative)
    if alternative not in ['two-sided', 'less', 'greater']:
        raise ValueError(f'Invalid value for alternative: {alternative}')
    MAX_AUTO_N = 10000  # 'auto' will attempt to be exact if n1,n2 <= MAX_AUTO_N
    if np.ma.is_masked(data1):
        data1 = data1.compressed()
    if np.ma.is_masked(data2):
        data2 = data2.compressed()
    data1 = np.sort(data1)
    data2 = np.sort(data2)
    n1 = data1.shape[0]
    n2 = data2.shape[0]
    if min(n1, n2) == 0:
        raise ValueError('Data passed to ks_2samp must not be empty')

    data_all = np.concatenate([data1, data2])
    # using searchsorted solves equal data problem
    cdf1 = np.searchsorted(data1, data_all, side='right') / n1
    cdf2 = np.searchsorted(data2, data_all, side='right') / n2
    cddiffs = cdf1 - cdf2
    minS = np.clip(-np.min(cddiffs), 0, 1)  # Ensure sign of minS is not negative.
    maxS = np.max(cddiffs)
    alt2Dvalue = {'less': minS, 'greater': maxS, 'two-sided': max(minS, maxS)}
    d = alt2Dvalue[alternative]
    g = gcd(n1, n2)
    n1g = n1 // g
    n2g = n2 // g
    prob = -np.inf
    original_mode = mode
    if mode == 'auto':
        mode = 'exact' if max(n1, n2) <= MAX_AUTO_N else 'asymp'
    elif mode == 'exact':
        # If lcm(n1, n2) is too big, switch from exact to asymp
        if n1g >= np.iinfo(np.int_).max / n2g:
            mode = 'asymp'
            warnings.warn(
                f"Exact ks_2samp calculation not possible with samples sizes "
                f"{n1} and {n2}. Switching to 'asymp'.", RuntimeWarning)

    if mode == 'exact':
        success, d, prob = _attempt_exact_2kssamp(n1, n2, g, d, alternative)
        if not success:
            mode = 'asymp'
            if original_mode == 'exact':
                warnings.warn(f"ks_2samp: Exact calculation unsuccessful. "
                              f"Switching to mode={mode}.", RuntimeWarning)

    if mode == 'asymp':
        # The product n1*n2 is large.  Use Smirnov's asymptoptic formula.
        # Ensure float to avoid overflow in multiplication
        # sorted because the one-sided formula is not symmetric in n1, n2
        m, n = sorted([float(n1), float(n2)], reverse=True)
        en = m * n / (m + n)
        if alternative == 'two-sided':
            prob = distributions.kstwo.sf(d, np.round(en))
        else:
            z = np.sqrt(en) * d
            # Use Hodges' suggested approximation Eqn 5.3
            # Requires m to be the larger of (n1, n2)
            expt = -2 * z**2 - 2 * z * (m + 2*n)/np.sqrt(m*n*(m+n))/3.0
            prob = np.exp(expt)

    prob = np.clip(prob, 0, 1)
    return KstestResult(d, prob)


def _parse_kstest_args(data1, data2, args, N):
    # kstest allows many different variations of arguments.
    # Pull out the parsing into a separate function
    # (xvals, yvals, )  # 2sample
    # (xvals, cdf function,..)
    # (xvals, name of distribution, ...)
    # (name of distribution, name of distribution, ...)

    # Returns xvals, yvals, cdf
    # where cdf is a cdf function, or None
    # and yvals is either an array_like of values, or None
    # and xvals is array_like.
    rvsfunc, cdf = None, None
    if isinstance(data1, str):
        rvsfunc = getattr(distributions, data1).rvs
    elif callable(data1):
        rvsfunc = data1

    if isinstance(data2, str):
        cdf = getattr(distributions, data2).cdf
        data2 = None
    elif callable(data2):
        cdf = data2
        data2 = None

    data1 = np.sort(rvsfunc(*args, size=N) if rvsfunc else data1)
    return data1, data2, cdf


def kstest(rvs, cdf, args=(), N=20, alternative='two-sided', mode='auto'):
    """
    Performs the (one sample or two samples) Kolmogorov-Smirnov test for goodness of fit.

    The one-sample test performs a test of the distribution F(x) of an observed
    random variable against a given distribution G(x). Under the null
    hypothesis, the two distributions are identical, F(x)=G(x). The
    alternative hypothesis can be either 'two-sided' (default), 'less'
    or 'greater'. The KS test is only valid for continuous distributions.
    The two-sample test tests whether the two independent samples are drawn
    from the same continuous distribution.

    Parameters
    ----------
    rvs : str, array_like, or callable
        If an array, it should be a 1-D array of observations of random
        variables.
        If a callable, it should be a function to generate random variables;
        it is required to have a keyword argument `size`.
        If a string, it should be the name of a distribution in `scipy.stats`,
        which will be used to generate random variables.
    cdf : str, array_like or callable
        If array_like, it should be a 1-D array of observations of random
        variables, and the two-sample test is performed (and rvs must be array_like)
        If a callable, that callable is used to calculate the cdf.
        If a string, it should be the name of a distribution in `scipy.stats`,
        which will be used as the cdf function.
    args : tuple, sequence, optional
        Distribution parameters, used if `rvs` or `cdf` are strings or callables.
    N : int, optional
        Sample size if `rvs` is string or callable.  Default is 20.
    alternative : {'two-sided', 'less', 'greater'}, optional
        Defines the alternative hypothesis.
        The following options are available (default is 'two-sided'):

          * 'two-sided'
          * 'less': one-sided, see explanation in Notes
          * 'greater': one-sided, see explanation in Notes
    mode : {'auto', 'exact', 'approx', 'asymp'}, optional
        Defines the distribution used for calculating the p-value.
        The following options are available (default is 'auto'):

          * 'auto' : selects one of the other options.
          * 'exact' : uses the exact distribution of test statistic.
          * 'approx' : approximates the two-sided probability with twice the one-sided probability
          * 'asymp': uses asymptotic distribution of test statistic

    Returns
    -------
    statistic : float
        KS test statistic, either D, D+ or D-.
    pvalue :  float
        One-tailed or two-tailed p-value.

    See Also
    --------
    ks_2samp

    Notes
    -----
    In the one-sided test, the alternative is that the empirical
    cumulative distribution function of the random variable is "less"
    or "greater" than the cumulative distribution function G(x) of the
    hypothesis, ``F(x)<=G(x)``, resp. ``F(x)>=G(x)``.

    Examples
    --------
    >>> from scipy import stats

    >>> x = np.linspace(-15, 15, 9)
    >>> stats.kstest(x, 'norm')
    (0.44435602715924361, 0.038850142705171065)

    >>> np.random.seed(987654321) # set random seed to get the same result
    >>> stats.kstest(stats.norm.rvs(size=100), stats.norm.cdf)
    (0.058352892479417884, 0.8653960860778898)

    The above lines are equivalent to:

    >>> np.random.seed(987654321)
    >>> stats.kstest(stats.norm.rvs, 'norm', N=100)
    (0.058352892479417884, 0.8653960860778898)

    *Test against one-sided alternative hypothesis*

    Shift distribution to larger values, so that ``CDF(x) < norm.cdf(x)``:

    >>> np.random.seed(987654321)
    >>> x = stats.norm.rvs(loc=0.2, size=100)
    >>> stats.kstest(x, 'norm', alternative='less')
    (0.12464329735846891, 0.040989164077641749)

    Reject equal distribution against alternative hypothesis: less

    >>> stats.kstest(x, 'norm', alternative='greater')
    (0.0072115233216311081, 0.98531158590396395)

    Don't reject equal distribution against alternative hypothesis: greater

    >>> stats.kstest(x, 'norm')
    (0.12464329735846891, 0.08197335233541582)

    *Testing t distributed random variables against normal distribution*

    With 100 degrees of freedom the t distribution looks close to the normal
    distribution, and the K-S test does not reject the hypothesis that the
    sample came from the normal distribution:

    >>> np.random.seed(987654321)
    >>> stats.kstest(stats.t.rvs(100, size=100), 'norm')
    (0.072018929165471257, 0.6505883498379312)

    With 3 degrees of freedom the t distribution looks sufficiently different
    from the normal distribution, that we can reject the hypothesis that the
    sample came from the normal distribution at the 10% level:

    >>> np.random.seed(987654321)
    >>> stats.kstest(stats.t.rvs(3, size=100), 'norm')
    (0.131016895759829, 0.058826222555312224)

    """
    # to not break compatibility with existing code
    if alternative == 'two_sided':
        alternative = 'two-sided'
    if alternative not in ['two-sided', 'greater', 'less']:
        raise ValueError("Unexpected alternative %s" % alternative)
    xvals, yvals, cdf = _parse_kstest_args(rvs, cdf, args, N)
    if cdf:
        return ks_1samp(xvals, cdf, args=args, alternative=alternative, mode=mode)
    return ks_2samp(xvals, yvals, alternative=alternative, mode=mode)


def tiecorrect(rankvals):
    """
    Tie correction factor for Mann-Whitney U and Kruskal-Wallis H tests.

    Parameters
    ----------
    rankvals : array_like
        A 1-D sequence of ranks.  Typically this will be the array
        returned by `~scipy.stats.rankdata`.

    Returns
    -------
    factor : float
        Correction factor for U or H.

    See Also
    --------
    rankdata : Assign ranks to the data
    mannwhitneyu : Mann-Whitney rank test
    kruskal : Kruskal-Wallis H test

    References
    ----------
    .. [1] Siegel, S. (1956) Nonparametric Statistics for the Behavioral
           Sciences.  New York: McGraw-Hill.

    Examples
    --------
    >>> from scipy.stats import tiecorrect, rankdata
    >>> tiecorrect([1, 2.5, 2.5, 4])
    0.9
    >>> ranks = rankdata([1, 3, 2, 4, 5, 7, 2, 8, 4])
    >>> ranks
    array([ 1. ,  4. ,  2.5,  5.5,  7. ,  8. ,  2.5,  9. ,  5.5])
    >>> tiecorrect(ranks)
    0.9833333333333333

    """
    arr = np.sort(rankvals)
    idx = np.nonzero(np.r_[True, arr[1:] != arr[:-1], True])[0]
    cnt = np.diff(idx).astype(np.float64)

    size = np.float64(arr.size)
    return 1.0 if size < 2 else 1.0 - (cnt**3 - cnt).sum() / (size**3 - size)


MannwhitneyuResult = namedtuple('MannwhitneyuResult', ('statistic', 'pvalue'))


def mannwhitneyu(x, y, use_continuity=True, alternative=None):
    """
    Compute the Mann-Whitney rank test on samples x and y.

    Parameters
    ----------
    x, y : array_like
        Array of samples, should be one-dimensional.
    use_continuity : bool, optional
            Whether a continuity correction (1/2.) should be taken into
            account. Default is True.
    alternative : {None, 'two-sided', 'less', 'greater'}, optional
        Defines the alternative hypothesis.
        The following options are available (default is None):

          * None: computes p-value half the size of the 'two-sided' p-value and
            a different U statistic. The default behavior is not the same as
            using 'less' or 'greater'; it only exists for backward compatibility
            and is deprecated.
          * 'two-sided'
          * 'less': one-sided
          * 'greater': one-sided

        Use of the None option is deprecated.

    Returns
    -------
    statistic : float
        The Mann-Whitney U statistic, equal to min(U for x, U for y) if
        `alternative` is equal to None (deprecated; exists for backward
        compatibility), and U for y otherwise.
    pvalue : float
        p-value assuming an asymptotic normal distribution. One-sided or
        two-sided, depending on the choice of `alternative`.

    Notes
    -----
    Use only when the number of observation in each sample is > 20 and
    you have 2 independent samples of ranks. Mann-Whitney U is
    significant if the u-obtained is LESS THAN or equal to the critical
    value of U.

    This test corrects for ties and by default uses a continuity correction.

    References
    ----------
    .. [1] https://en.wikipedia.org/wiki/Mann-Whitney_U_test

    .. [2] H.B. Mann and D.R. Whitney, "On a Test of Whether one of Two Random
           Variables is Stochastically Larger than the Other," The Annals of
           Mathematical Statistics, vol. 18, no. 1, pp. 50-60, 1947.

    """
    if alternative is None:
        warnings.warn("Calling `mannwhitneyu` without specifying "
                      "`alternative` is deprecated.", DeprecationWarning)

    x = np.asarray(x)
    y = np.asarray(y)
    n1 = len(x)
    n2 = len(y)
    ranked = rankdata(np.concatenate((x, y)))
    rankx = ranked[0:n1]  # get the x-ranks
    u1 = n1*n2 + (n1*(n1+1))/2.0 - np.sum(rankx, axis=0)  # calc U for x
    u2 = n1*n2 - u1  # remainder is U for y
    T = tiecorrect(ranked)
    if T == 0:
        raise ValueError('All numbers are identical in mannwhitneyu')
    sd = np.sqrt(T * n1 * n2 * (n1+n2+1) / 12.0)

    meanrank = n1*n2/2.0 + 0.5 * use_continuity
    if alternative is None or alternative == 'two-sided':
        bigu = max(u1, u2)
    elif alternative == 'less':
        bigu = u1
    elif alternative == 'greater':
        bigu = u2
    else:
        raise ValueError("alternative should be None, 'less', 'greater' "
                         "or 'two-sided'")

    z = (bigu - meanrank) / sd
    if alternative is None:
        # This behavior, equal to half the size of the two-sided
        # p-value, is deprecated.
        p = distributions.norm.sf(abs(z))
    elif alternative == 'two-sided':
        p = 2 * distributions.norm.sf(abs(z))
    else:
        p = distributions.norm.sf(z)

    u = u2
    # This behavior is deprecated.
    if alternative is None:
        u = min(u1, u2)
    return MannwhitneyuResult(u, p)


RanksumsResult = namedtuple('RanksumsResult', ('statistic', 'pvalue'))


def ranksums(x, y):
    """
    Compute the Wilcoxon rank-sum statistic for two samples.

    The Wilcoxon rank-sum test tests the null hypothesis that two sets
    of measurements are drawn from the same distribution.  The alternative
    hypothesis is that values in one sample are more likely to be
    larger than the values in the other sample.

    This test should be used to compare two samples from continuous
    distributions.  It does not handle ties between measurements
    in x and y.  For tie-handling and an optional continuity correction
    see `scipy.stats.mannwhitneyu`.

    Parameters
    ----------
    x,y : array_like
        The data from the two samples.

    Returns
    -------
    statistic : float
        The test statistic under the large-sample approximation that the
        rank sum statistic is normally distributed.
    pvalue : float
        The two-sided p-value of the test.

    References
    ----------
    .. [1] https://en.wikipedia.org/wiki/Wilcoxon_rank-sum_test

    Examples
    --------
    We can test the hypothesis that two independent unequal-sized samples are
    drawn from the same distribution with computing the Wilcoxon rank-sum
    statistic.

    >>> from scipy.stats import ranksums
    >>> sample1 = np.random.uniform(-1, 1, 200)
    >>> sample2 = np.random.uniform(-0.5, 1.5, 300) # a shifted distribution
    >>> ranksums(sample1, sample2)
    RanksumsResult(statistic=-7.887059, pvalue=3.09390448e-15)  # may vary

    The p-value of less than ``0.05`` indicates that this test rejects the
    hypothesis at the 5% significance level.

    """
    x, y = map(np.asarray, (x, y))
    n1 = len(x)
    n2 = len(y)
    alldata = np.concatenate((x, y))
    ranked = rankdata(alldata)
    x = ranked[:n1]
    s = np.sum(x, axis=0)
    expected = n1 * (n1+n2+1) / 2.0
    z = (s - expected) / np.sqrt(n1*n2*(n1+n2+1)/12.0)
    prob = 2 * distributions.norm.sf(abs(z))

    return RanksumsResult(z, prob)


KruskalResult = namedtuple('KruskalResult', ('statistic', 'pvalue'))


def kruskal(*args, nan_policy='propagate'):
    """
    Compute the Kruskal-Wallis H-test for independent samples.

    The Kruskal-Wallis H-test tests the null hypothesis that the population
    median of all of the groups are equal.  It is a non-parametric version of
    ANOVA.  The test works on 2 or more independent samples, which may have
    different sizes.  Note that rejecting the null hypothesis does not
    indicate which of the groups differs.  Post hoc comparisons between
    groups are required to determine which groups are different.

    Parameters
    ----------
    sample1, sample2, ... : array_like
       Two or more arrays with the sample measurements can be given as
       arguments.
    nan_policy : {'propagate', 'raise', 'omit'}, optional
        Defines how to handle when input contains nan.
        The following options are available (default is 'propagate'):

          * 'propagate': returns nan
          * 'raise': throws an error
          * 'omit': performs the calculations ignoring nan values

    Returns
    -------
    statistic : float
       The Kruskal-Wallis H statistic, corrected for ties.
    pvalue : float
       The p-value for the test using the assumption that H has a chi
       square distribution. The p-value returned is the survival function of
       the chi square distribution evaluated at H.

    See Also
    --------
    f_oneway : 1-way ANOVA.
    mannwhitneyu : Mann-Whitney rank test on two samples.
    friedmanchisquare : Friedman test for repeated measurements.

    Notes
    -----
    Due to the assumption that H has a chi square distribution, the number
    of samples in each group must not be too small.  A typical rule is
    that each sample must have at least 5 measurements.

    References
    ----------
    .. [1] W. H. Kruskal & W. W. Wallis, "Use of Ranks in
       One-Criterion Variance Analysis", Journal of the American Statistical
       Association, Vol. 47, Issue 260, pp. 583-621, 1952.
    .. [2] https://en.wikipedia.org/wiki/Kruskal-Wallis_one-way_analysis_of_variance

    Examples
    --------
    >>> from scipy import stats
    >>> x = [1, 3, 5, 7, 9]
    >>> y = [2, 4, 6, 8, 10]
    >>> stats.kruskal(x, y)
    KruskalResult(statistic=0.2727272727272734, pvalue=0.6015081344405895)

    >>> x = [1, 1, 1]
    >>> y = [2, 2, 2]
    >>> z = [2, 2]
    >>> stats.kruskal(x, y, z)
    KruskalResult(statistic=7.0, pvalue=0.0301973834223185)

    """
    args = list(map(np.asarray, args))
    num_groups = len(args)
    if num_groups < 2:
        raise ValueError("Need at least two groups in stats.kruskal()")

    for arg in args:
        if arg.size == 0:
            return KruskalResult(np.nan, np.nan)
    n = np.asarray(list(map(len, args)))

    if nan_policy not in ('propagate', 'raise', 'omit'):
        raise ValueError("nan_policy must be 'propagate', 'raise' or 'omit'")

    contains_nan = False
    for arg in args:
        cn = _contains_nan(arg, nan_policy)
        if cn[0]:
            contains_nan = True
            break

    if contains_nan and nan_policy == 'omit':
        for a in args:
            a = ma.masked_invalid(a)
        return mstats_basic.kruskal(*args)

    if contains_nan and nan_policy == 'propagate':
        return KruskalResult(np.nan, np.nan)

    alldata = np.concatenate(args)
    ranked = rankdata(alldata)
    ties = tiecorrect(ranked)
    if ties == 0:
        raise ValueError('All numbers are identical in kruskal')

    # Compute sum^2/n for each group and sum
    j = np.insert(np.cumsum(n), 0, 0)
    ssbn = 0
    for i in range(num_groups):
        ssbn += _square_of_sums(ranked[j[i]:j[i+1]]) / n[i]

    totaln = np.sum(n, dtype=float)
    h = 12.0 / (totaln * (totaln + 1)) * ssbn - 3 * (totaln + 1)
    df = num_groups - 1
    h /= ties

    return KruskalResult(h, distributions.chi2.sf(h, df))


FriedmanchisquareResult = namedtuple('FriedmanchisquareResult',
                                     ('statistic', 'pvalue'))


def friedmanchisquare(*args):
    """
    Compute the Friedman test for repeated measurements.

    The Friedman test tests the null hypothesis that repeated measurements of
    the same individuals have the same distribution.  It is often used
    to test for consistency among measurements obtained in different ways.
    For example, if two measurement techniques are used on the same set of
    individuals, the Friedman test can be used to determine if the two
    measurement techniques are consistent.

    Parameters
    ----------
    measurements1, measurements2, measurements3... : array_like
        Arrays of measurements.  All of the arrays must have the same number
        of elements.  At least 3 sets of measurements must be given.

    Returns
    -------
    statistic : float
        The test statistic, correcting for ties.
    pvalue : float
        The associated p-value assuming that the test statistic has a chi
        squared distribution.

    Notes
    -----
    Due to the assumption that the test statistic has a chi squared
    distribution, the p-value is only reliable for n > 10 and more than
    6 repeated measurements.

    References
    ----------
    .. [1] https://en.wikipedia.org/wiki/Friedman_test

    """
    k = len(args)
    if k < 3:
        raise ValueError('At least 3 sets of measurements must be given for Friedman test, got {}.'.format(k))

    n = len(args[0])
    for i in range(1, k):
        if len(args[i]) != n:
            raise ValueError('Unequal N in friedmanchisquare.  Aborting.')

    # Rank data
    data = np.vstack(args).T
    data = data.astype(float)
    for i in range(len(data)):
        data[i] = rankdata(data[i])

    # Handle ties
    ties = 0
    for i in range(len(data)):
        replist, repnum = find_repeats(array(data[i]))
        for t in repnum:
            ties += t * (t*t - 1)
    c = 1 - ties / (k*(k*k - 1)*n)

    ssbn = np.sum(data.sum(axis=0)**2)
    chisq = (12.0 / (k*n*(k+1)) * ssbn - 3*n*(k+1)) / c

    return FriedmanchisquareResult(chisq, distributions.chi2.sf(chisq, k - 1))


BrunnerMunzelResult = namedtuple('BrunnerMunzelResult',
                                 ('statistic', 'pvalue'))


def brunnermunzel(x, y, alternative="two-sided", distribution="t",
                  nan_policy='propagate'):
    """
    Compute the Brunner-Munzel test on samples x and y.

    The Brunner-Munzel test is a nonparametric test of the null hypothesis that
    when values are taken one by one from each group, the probabilities of
    getting large values in both groups are equal.
    Unlike the Wilcoxon-Mann-Whitney's U test, this does not require the
    assumption of equivariance of two groups. Note that this does not assume
    the distributions are same. This test works on two independent samples,
    which may have different sizes.

    Parameters
    ----------
    x, y : array_like
        Array of samples, should be one-dimensional.
    alternative : {'two-sided', 'less', 'greater'}, optional
        Defines the alternative hypothesis.
        The following options are available (default is 'two-sided'):

          * 'two-sided'
          * 'less': one-sided
          * 'greater': one-sided
    distribution : {'t', 'normal'}, optional
        Defines how to get the p-value.
        The following options are available (default is 't'):

          * 't': get the p-value by t-distribution
          * 'normal': get the p-value by standard normal distribution.
    nan_policy : {'propagate', 'raise', 'omit'}, optional
        Defines how to handle when input contains nan.
        The following options are available (default is 'propagate'):

          * 'propagate': returns nan
          * 'raise': throws an error
          * 'omit': performs the calculations ignoring nan values

    Returns
    -------
    statistic : float
        The Brunner-Munzer W statistic.
    pvalue : float
        p-value assuming an t distribution. One-sided or
        two-sided, depending on the choice of `alternative` and `distribution`.

    See Also
    --------
    mannwhitneyu : Mann-Whitney rank test on two samples.

    Notes
    -----
    Brunner and Munzel recommended to estimate the p-value by t-distribution
    when the size of data is 50 or less. If the size is lower than 10, it would
    be better to use permuted Brunner Munzel test (see [2]_).

    References
    ----------
    .. [1] Brunner, E. and Munzel, U. "The nonparametric Benhrens-Fisher
           problem: Asymptotic theory and a small-sample approximation".
           Biometrical Journal. Vol. 42(2000): 17-25.
    .. [2] Neubert, K. and Brunner, E. "A studentized permutation test for the
           non-parametric Behrens-Fisher problem". Computational Statistics and
           Data Analysis. Vol. 51(2007): 5192-5204.

    Examples
    --------
    >>> from scipy import stats
    >>> x1 = [1,2,1,1,1,1,1,1,1,1,2,4,1,1]
    >>> x2 = [3,3,4,3,1,2,3,1,1,5,4]
    >>> w, p_value = stats.brunnermunzel(x1, x2)
    >>> w
    3.1374674823029505
    >>> p_value
    0.0057862086661515377

    """
    x = np.asarray(x)
    y = np.asarray(y)

    # check both x and y
    cnx, npx = _contains_nan(x, nan_policy)
    cny, npy = _contains_nan(y, nan_policy)
    contains_nan = cnx or cny
    if npx == "omit" or npy == "omit":
        nan_policy = "omit"

    if contains_nan and nan_policy == "propagate":
        return BrunnerMunzelResult(np.nan, np.nan)
    elif contains_nan and nan_policy == "omit":
        x = ma.masked_invalid(x)
        y = ma.masked_invalid(y)
        return mstats_basic.brunnermunzel(x, y, alternative, distribution)

    nx = len(x)
    ny = len(y)
    if nx == 0 or ny == 0:
        return BrunnerMunzelResult(np.nan, np.nan)
    rankc = rankdata(np.concatenate((x, y)))
    rankcx = rankc[0:nx]
    rankcy = rankc[nx:nx+ny]
    rankcx_mean = np.mean(rankcx)
    rankcy_mean = np.mean(rankcy)
    rankx = rankdata(x)
    ranky = rankdata(y)
    rankx_mean = np.mean(rankx)
    ranky_mean = np.mean(ranky)

    Sx = np.sum(np.power(rankcx - rankx - rankcx_mean + rankx_mean, 2.0))
    Sx /= nx - 1
    Sy = np.sum(np.power(rankcy - ranky - rankcy_mean + ranky_mean, 2.0))
    Sy /= ny - 1

    wbfn = nx * ny * (rankcy_mean - rankcx_mean)
    wbfn /= (nx + ny) * np.sqrt(nx * Sx + ny * Sy)

    if distribution == "t":
        df_numer = np.power(nx * Sx + ny * Sy, 2.0)
        df_denom = np.power(nx * Sx, 2.0) / (nx - 1)
        df_denom += np.power(ny * Sy, 2.0) / (ny - 1)
        df = df_numer / df_denom
        p = distributions.t.cdf(wbfn, df)
    elif distribution == "normal":
        p = distributions.norm.cdf(wbfn)
    else:
        raise ValueError(
            "distribution should be 't' or 'normal'")

    if alternative == "greater":
        pass
    elif alternative == "less":
        p = 1 - p
    elif alternative == "two-sided":
        p = 2 * np.min([p, 1-p])
    else:
        raise ValueError(
            "alternative should be 'less', 'greater' or 'two-sided'")

    return BrunnerMunzelResult(wbfn, p)


def combine_pvalues(pvalues, method='fisher', weights=None):
    """
    Combine p-values from independent tests bearing upon the same hypothesis.

    Parameters
    ----------
    pvalues : array_like, 1-D
        Array of p-values assumed to come from independent tests.
    method : {'fisher', 'pearson', 'tippett', 'stouffer', 'mudholkar_george'}, optional
        Name of method to use to combine p-values.
        The following methods are available (default is 'fisher'):

          * 'fisher': Fisher's method (Fisher's combined probability test), the
            sum of the logarithm of the p-values
          * 'pearson': Pearson's method (similar to Fisher's but uses sum of the
            complement of the p-values inside the logarithms)
          * 'tippett': Tippett's method (minimum of p-values)
          * 'stouffer': Stouffer's Z-score method
          * 'mudholkar_george': the difference of Fisher's and Pearson's methods
            divided by 2
    weights : array_like, 1-D, optional
        Optional array of weights used only for Stouffer's Z-score method.

    Returns
    -------
    statistic: float
        The statistic calculated by the specified method.
    pval: float
        The combined p-value.

    Notes
    -----
    Fisher's method (also known as Fisher's combined probability test) [1]_ uses
    a chi-squared statistic to compute a combined p-value. The closely related
    Stouffer's Z-score method [2]_ uses Z-scores rather than p-values. The
    advantage of Stouffer's method is that it is straightforward to introduce
    weights, which can make Stouffer's method more powerful than Fisher's
    method when the p-values are from studies of different size [6]_ [7]_.
    The Pearson's method uses :math:`log(1-p_i)` inside the sum whereas Fisher's
    method uses :math:`log(p_i)` [4]_. For Fisher's and Pearson's method, the
    sum of the logarithms is multiplied by -2 in the implementation. This
    quantity has a chi-square distribution that determines the p-value. The
    `mudholkar_george` method is the difference of the Fisher's and Pearson's
    test statistics, each of which include the -2 factor [4]_. However, the
    `mudholkar_george` method does not include these -2 factors. The test
    statistic of `mudholkar_george` is the sum of logisitic random variables and
    equation 3.6 in [3]_ is used to approximate the p-value based on Student's
    t-distribution.

    Fisher's method may be extended to combine p-values from dependent tests
    [5]_. Extensions such as Brown's method and Kost's method are not currently
    implemented.

    .. versionadded:: 0.15.0

    References
    ----------
    .. [1] https://en.wikipedia.org/wiki/Fisher%27s_method
    .. [2] https://en.wikipedia.org/wiki/Fisher%27s_method#Relation_to_Stouffer.27s_Z-score_method
    .. [3] George, E. O., and G. S. Mudholkar. "On the convolution of logistic
           random variables." Metrika 30.1 (1983): 1-13.
    .. [4] Heard, N. and Rubin-Delanchey, P. "Choosing between methods of
           combining p-values."  Biometrika 105.1 (2018): 239-246.
    .. [5] Whitlock, M. C. "Combining probability from independent tests: the
           weighted Z-method is superior to Fisher's approach." Journal of
           Evolutionary Biology 18, no. 5 (2005): 1368-1373.
    .. [6] Zaykin, Dmitri V. "Optimally weighted Z-test is a powerful method
           for combining probabilities in meta-analysis." Journal of
           Evolutionary Biology 24, no. 8 (2011): 1836-1841.
    .. [7] https://en.wikipedia.org/wiki/Extensions_of_Fisher%27s_method

    """
    pvalues = np.asarray(pvalues)
    if pvalues.ndim != 1:
        raise ValueError("pvalues is not 1-D")

    if method == 'fisher':
        statistic = -2 * np.sum(np.log(pvalues))
        pval = distributions.chi2.sf(statistic, 2 * len(pvalues))
    elif method == 'pearson':
        statistic = -2 * np.sum(np.log1p(-pvalues))
        pval = distributions.chi2.sf(statistic, 2 * len(pvalues))
    elif method == 'mudholkar_george':
        normalizing_factor = np.sqrt(3/len(pvalues))/np.pi
        statistic = -np.sum(np.log(pvalues)) + np.sum(np.log1p(-pvalues))
        nu = 5 * len(pvalues) + 4
        approx_factor = np.sqrt(nu / (nu - 2))
        pval = distributions.t.sf(statistic * normalizing_factor * approx_factor, nu)
    elif method == 'tippett':
        statistic = np.min(pvalues)
        pval = distributions.beta.sf(statistic, 1, len(pvalues))
    elif method == 'stouffer':
        if weights is None:
            weights = np.ones_like(pvalues)
        elif len(weights) != len(pvalues):
            raise ValueError("pvalues and weights must be of the same size.")

        weights = np.asarray(weights)
        if weights.ndim != 1:
            raise ValueError("weights is not 1-D")

        Zi = distributions.norm.isf(pvalues)
        statistic = np.dot(weights, Zi) / np.linalg.norm(weights)
        pval = distributions.norm.sf(statistic)

    else:
        raise ValueError(
            "Invalid method '%s'. Options are 'fisher', 'pearson', \
            'mudholkar_george', 'tippett', 'or 'stouffer'", method)

    return (statistic, pval)


#####################################
#       STATISTICAL DISTANCES       #
#####################################

def wasserstein_distance(u_values, v_values, u_weights=None, v_weights=None):
    r"""
    Compute the first Wasserstein distance between two 1D distributions.

    This distance is also known as the earth mover's distance, since it can be
    seen as the minimum amount of "work" required to transform :math:`u` into
    :math:`v`, where "work" is measured as the amount of distribution weight
    that must be moved, multiplied by the distance it has to be moved.

    .. versionadded:: 1.0.0

    Parameters
    ----------
    u_values, v_values : array_like
        Values observed in the (empirical) distribution.
    u_weights, v_weights : array_like, optional
        Weight for each value. If unspecified, each value is assigned the same
        weight.
        `u_weights` (resp. `v_weights`) must have the same length as
        `u_values` (resp. `v_values`). If the weight sum differs from 1, it
        must still be positive and finite so that the weights can be normalized
        to sum to 1.

    Returns
    -------
    distance : float
        The computed distance between the distributions.

    Notes
    -----
    The first Wasserstein distance between the distributions :math:`u` and
    :math:`v` is:

    .. math::

        l_1 (u, v) = \inf_{\pi \in \Gamma (u, v)} \int_{\mathbb{R} \times
        \mathbb{R}} |x-y| \mathrm{d} \pi (x, y)

    where :math:`\Gamma (u, v)` is the set of (probability) distributions on
    :math:`\mathbb{R} \times \mathbb{R}` whose marginals are :math:`u` and
    :math:`v` on the first and second factors respectively.

    If :math:`U` and :math:`V` are the respective CDFs of :math:`u` and
    :math:`v`, this distance also equals to:

    .. math::

        l_1(u, v) = \int_{-\infty}^{+\infty} |U-V|

    See [2]_ for a proof of the equivalence of both definitions.

    The input distributions can be empirical, therefore coming from samples
    whose values are effectively inputs of the function, or they can be seen as
    generalized functions, in which case they are weighted sums of Dirac delta
    functions located at the specified values.

    References
    ----------
    .. [1] "Wasserstein metric", https://en.wikipedia.org/wiki/Wasserstein_metric
    .. [2] Ramdas, Garcia, Cuturi "On Wasserstein Two Sample Testing and Related
           Families of Nonparametric Tests" (2015). :arXiv:`1509.02237`.

    Examples
    --------
    >>> from scipy.stats import wasserstein_distance
    >>> wasserstein_distance([0, 1, 3], [5, 6, 8])
    5.0
    >>> wasserstein_distance([0, 1], [0, 1], [3, 1], [2, 2])
    0.25
    >>> wasserstein_distance([3.4, 3.9, 7.5, 7.8], [4.5, 1.4],
    ...                      [1.4, 0.9, 3.1, 7.2], [3.2, 3.5])
    4.0781331438047861

    """
    return _cdf_distance(1, u_values, v_values, u_weights, v_weights)


def energy_distance(u_values, v_values, u_weights=None, v_weights=None):
    r"""
    Compute the energy distance between two 1D distributions.

    .. versionadded:: 1.0.0

    Parameters
    ----------
    u_values, v_values : array_like
        Values observed in the (empirical) distribution.
    u_weights, v_weights : array_like, optional
        Weight for each value. If unspecified, each value is assigned the same
        weight.
        `u_weights` (resp. `v_weights`) must have the same length as
        `u_values` (resp. `v_values`). If the weight sum differs from 1, it
        must still be positive and finite so that the weights can be normalized
        to sum to 1.

    Returns
    -------
    distance : float
        The computed distance between the distributions.

    Notes
    -----
    The energy distance between two distributions :math:`u` and :math:`v`, whose
    respective CDFs are :math:`U` and :math:`V`, equals to:

    .. math::

        D(u, v) = \left( 2\mathbb E|X - Y| - \mathbb E|X - X'| -
        \mathbb E|Y - Y'| \right)^{1/2}

    where :math:`X` and :math:`X'` (resp. :math:`Y` and :math:`Y'`) are
    independent random variables whose probability distribution is :math:`u`
    (resp. :math:`v`).

    As shown in [2]_, for one-dimensional real-valued variables, the energy
    distance is linked to the non-distribution-free version of the Cramér-von
    Mises distance:

    .. math::

        D(u, v) = \sqrt{2} l_2(u, v) = \left( 2 \int_{-\infty}^{+\infty} (U-V)^2
        \right)^{1/2}

    Note that the common Cramér-von Mises criterion uses the distribution-free
    version of the distance. See [2]_ (section 2), for more details about both
    versions of the distance.

    The input distributions can be empirical, therefore coming from samples
    whose values are effectively inputs of the function, or they can be seen as
    generalized functions, in which case they are weighted sums of Dirac delta
    functions located at the specified values.

    References
    ----------
    .. [1] "Energy distance", https://en.wikipedia.org/wiki/Energy_distance
    .. [2] Szekely "E-statistics: The energy of statistical samples." Bowling
           Green State University, Department of Mathematics and Statistics,
           Technical Report 02-16 (2002).
    .. [3] Rizzo, Szekely "Energy distance." Wiley Interdisciplinary Reviews:
           Computational Statistics, 8(1):27-38 (2015).
    .. [4] Bellemare, Danihelka, Dabney, Mohamed, Lakshminarayanan, Hoyer,
           Munos "The Cramer Distance as a Solution to Biased Wasserstein
           Gradients" (2017). :arXiv:`1705.10743`.

    Examples
    --------
    >>> from scipy.stats import energy_distance
    >>> energy_distance([0], [2])
    2.0000000000000004
    >>> energy_distance([0, 8], [0, 8], [3, 1], [2, 2])
    1.0000000000000002
    >>> energy_distance([0.7, 7.4, 2.4, 6.8], [1.4, 8. ],
    ...                 [2.1, 4.2, 7.4, 8. ], [7.6, 8.8])
    0.88003340976158217

    """
    return np.sqrt(2) * _cdf_distance(2, u_values, v_values,
                                      u_weights, v_weights)


def _cdf_distance(p, u_values, v_values, u_weights=None, v_weights=None):
    r"""
    Compute, between two one-dimensional distributions :math:`u` and
    :math:`v`, whose respective CDFs are :math:`U` and :math:`V`, the
    statistical distance that is defined as:

    .. math::

        l_p(u, v) = \left( \int_{-\infty}^{+\infty} |U-V|^p \right)^{1/p}

    p is a positive parameter; p = 1 gives the Wasserstein distance, p = 2
    gives the energy distance.

    Parameters
    ----------
    u_values, v_values : array_like
        Values observed in the (empirical) distribution.
    u_weights, v_weights : array_like, optional
        Weight for each value. If unspecified, each value is assigned the same
        weight.
        `u_weights` (resp. `v_weights`) must have the same length as
        `u_values` (resp. `v_values`). If the weight sum differs from 1, it
        must still be positive and finite so that the weights can be normalized
        to sum to 1.

    Returns
    -------
    distance : float
        The computed distance between the distributions.

    Notes
    -----
    The input distributions can be empirical, therefore coming from samples
    whose values are effectively inputs of the function, or they can be seen as
    generalized functions, in which case they are weighted sums of Dirac delta
    functions located at the specified values.

    References
    ----------
    .. [1] Bellemare, Danihelka, Dabney, Mohamed, Lakshminarayanan, Hoyer,
           Munos "The Cramer Distance as a Solution to Biased Wasserstein
           Gradients" (2017). :arXiv:`1705.10743`.

    """
    u_values, u_weights = _validate_distribution(u_values, u_weights)
    v_values, v_weights = _validate_distribution(v_values, v_weights)

    u_sorter = np.argsort(u_values)
    v_sorter = np.argsort(v_values)

    all_values = np.concatenate((u_values, v_values))
    all_values.sort(kind='mergesort')

    # Compute the differences between pairs of successive values of u and v.
    deltas = np.diff(all_values)

    # Get the respective positions of the values of u and v among the values of
    # both distributions.
    u_cdf_indices = u_values[u_sorter].searchsorted(all_values[:-1], 'right')
    v_cdf_indices = v_values[v_sorter].searchsorted(all_values[:-1], 'right')

    # Calculate the CDFs of u and v using their weights, if specified.
    if u_weights is None:
        u_cdf = u_cdf_indices / u_values.size
    else:
        u_sorted_cumweights = np.concatenate(([0],
                                              np.cumsum(u_weights[u_sorter])))
        u_cdf = u_sorted_cumweights[u_cdf_indices] / u_sorted_cumweights[-1]

    if v_weights is None:
        v_cdf = v_cdf_indices / v_values.size
    else:
        v_sorted_cumweights = np.concatenate(([0],
                                              np.cumsum(v_weights[v_sorter])))
        v_cdf = v_sorted_cumweights[v_cdf_indices] / v_sorted_cumweights[-1]

    # Compute the value of the integral based on the CDFs.
    # If p = 1 or p = 2, we avoid using np.power, which introduces an overhead
    # of about 15%.
    if p == 1:
        return np.sum(np.multiply(np.abs(u_cdf - v_cdf), deltas))
    if p == 2:
        return np.sqrt(np.sum(np.multiply(np.square(u_cdf - v_cdf), deltas)))
    return np.power(np.sum(np.multiply(np.power(np.abs(u_cdf - v_cdf), p),
                                       deltas)), 1/p)


def _validate_distribution(values, weights):
    """
    Validate the values and weights from a distribution input of `cdf_distance`
    and return them as ndarray objects.

    Parameters
    ----------
    values : array_like
        Values observed in the (empirical) distribution.
    weights : array_like
        Weight for each value.

    Returns
    -------
    values : ndarray
        Values as ndarray.
    weights : ndarray
        Weights as ndarray.

    """
    # Validate the value array.
    values = np.asarray(values, dtype=float)
    if len(values) == 0:
        raise ValueError("Distribution can't be empty.")

    # Validate the weight array, if specified.
    if weights is not None:
        weights = np.asarray(weights, dtype=float)
        if len(weights) != len(values):
            raise ValueError('Value and weight array-likes for the same '
                             'empirical distribution must be of the same size.')
        if np.any(weights < 0):
            raise ValueError('All weights must be non-negative.')
        if not 0 < np.sum(weights) < np.inf:
            raise ValueError('Weight array-like sum must be positive and '
                             'finite. Set as None for an equal distribution of '
                             'weight.')

        return values, weights

    return values, None


#####################################
#         SUPPORT FUNCTIONS         #
#####################################

RepeatedResults = namedtuple('RepeatedResults', ('values', 'counts'))


def find_repeats(arr):
    """
    Find repeats and repeat counts.

    Parameters
    ----------
    arr : array_like
        Input array. This is cast to float64.

    Returns
    -------
    values : ndarray
        The unique values from the (flattened) input that are repeated.

    counts : ndarray
        Number of times the corresponding 'value' is repeated.

    Notes
    -----
    In numpy >= 1.9 `numpy.unique` provides similar functionality. The main
    difference is that `find_repeats` only returns repeated values.

    Examples
    --------
    >>> from scipy import stats
    >>> stats.find_repeats([2, 1, 2, 3, 2, 2, 5])
    RepeatedResults(values=array([2.]), counts=array([4]))

    >>> stats.find_repeats([[10, 20, 1, 2], [5, 5, 4, 4]])
    RepeatedResults(values=array([4.,  5.]), counts=array([2, 2]))

    """
    # Note: always copies.
    return RepeatedResults(*_find_repeats(np.array(arr, dtype=np.float64)))


def _sum_of_squares(a, axis=0):
    """
    Square each element of the input array, and return the sum(s) of that.

    Parameters
    ----------
    a : array_like
        Input array.
    axis : int or None, optional
        Axis along which to calculate. Default is 0. If None, compute over
        the whole array `a`.

    Returns
    -------
    sum_of_squares : ndarray
        The sum along the given axis for (a**2).

    See Also
    --------
    _square_of_sums : The square(s) of the sum(s) (the opposite of
    `_sum_of_squares`).

    """
    a, axis = _chk_asarray(a, axis)
    return np.sum(a*a, axis)


def _square_of_sums(a, axis=0):
    """
    Sum elements of the input array, and return the square(s) of that sum.

    Parameters
    ----------
    a : array_like
        Input array.
    axis : int or None, optional
        Axis along which to calculate. Default is 0. If None, compute over
        the whole array `a`.

    Returns
    -------
    square_of_sums : float or ndarray
        The square of the sum over `axis`.

    See Also
    --------
    _sum_of_squares : The sum of squares (the opposite of `square_of_sums`).

    """
    a, axis = _chk_asarray(a, axis)
    s = np.sum(a, axis)
    if not np.isscalar(s):
        return s.astype(float) * s
    else:
        return float(s) * s


def rankdata(a, method='average', *, axis=None):
    """
    Assign ranks to data, dealing with ties appropriately.

    By default (``axis=None``), the data array is first flattened, and a flat
    array of ranks is returned. Separately reshape the rank array to the
    shape of the data array if desired (see Examples).

    Ranks begin at 1.  The `method` argument controls how ranks are assigned
    to equal values.  See [1]_ for further discussion of ranking methods.

    Parameters
    ----------
    a : array_like
        The array of values to be ranked.
    method : {'average', 'min', 'max', 'dense', 'ordinal'}, optional
        The method used to assign ranks to tied elements.
        The following methods are available (default is 'average'):

          * 'average': The average of the ranks that would have been assigned to
            all the tied values is assigned to each value.
          * 'min': The minimum of the ranks that would have been assigned to all
            the tied values is assigned to each value.  (This is also
            referred to as "competition" ranking.)
          * 'max': The maximum of the ranks that would have been assigned to all
            the tied values is assigned to each value.
          * 'dense': Like 'min', but the rank of the next highest element is
            assigned the rank immediately after those assigned to the tied
            elements.
          * 'ordinal': All values are given a distinct rank, corresponding to
            the order that the values occur in `a`.
    axis : {None, int}, optional
        Axis along which to perform the ranking. If ``None``, the data array
        is first flattened.

    Returns
    -------
    ranks : ndarray
         An array of size equal to the size of `a`, containing rank
         scores.

    References
    ----------
    .. [1] "Ranking", https://en.wikipedia.org/wiki/Ranking

    Examples
    --------
    >>> from scipy.stats import rankdata
    >>> rankdata([0, 2, 3, 2])
    array([ 1. ,  2.5,  4. ,  2.5])
    >>> rankdata([0, 2, 3, 2], method='min')
    array([ 1,  2,  4,  2])
    >>> rankdata([0, 2, 3, 2], method='max')
    array([ 1,  3,  4,  3])
    >>> rankdata([0, 2, 3, 2], method='dense')
    array([ 1,  2,  3,  2])
    >>> rankdata([0, 2, 3, 2], method='ordinal')
    array([ 1,  2,  4,  3])
    >>> rankdata([[0, 2], [3, 2]]).reshape(2,2)
    array([[1. , 2.5],
          [4. , 2.5]])
    >>> rankdata([[0, 2, 2], [3, 2, 5]], axis=1)
    array([[1. , 2.5, 2.5],
           [2. , 1. , 3. ]])
    """
    if method not in ('average', 'min', 'max', 'dense', 'ordinal'):
        raise ValueError('unknown method "{0}"'.format(method))

    if axis is not None:
        a = np.asarray(a)
        if a.size == 0:
            # The return values of `normalize_axis_index` are ignored.  The
            # call validates `axis`, even though we won't use it.
            # use scipy._lib._util._normalize_axis_index when available
            np.core.multiarray.normalize_axis_index(axis, a.ndim)
            dt = np.float64 if method == 'average' else np.int_
            return np.empty(a.shape, dtype=dt)
        return np.apply_along_axis(rankdata, axis, a, method)

    arr = np.ravel(np.asarray(a))
    algo = 'mergesort' if method == 'ordinal' else 'quicksort'
    sorter = np.argsort(arr, kind=algo)

    inv = np.empty(sorter.size, dtype=np.intp)
    inv[sorter] = np.arange(sorter.size, dtype=np.intp)

    if method == 'ordinal':
        return inv + 1

    arr = arr[sorter]
    obs = np.r_[True, arr[1:] != arr[:-1]]
    dense = obs.cumsum()[inv]

    if method == 'dense':
        return dense

    # cumulative counts of each unique value
    count = np.r_[np.nonzero(obs)[0], len(obs)]

    if method == 'max':
        return count[dense]

    if method == 'min':
        return count[dense - 1] + 1

    # average method
    return .5 * (count[dense] + count[dense - 1] + 1)<|MERGE_RESOLUTION|>--- conflicted
+++ resolved
@@ -4367,17 +4367,12 @@
           * 'auto': selects the appropriate method based on a trade-off
             between speed and accuracy
           * 'asymptotic': uses a normal approximation valid for large samples
-<<<<<<< HEAD
           * 'exact': computes the exact p-value, but can only be used if no ties
             are present. As the sample size increases, the 'exact' computation
             time may grow and the result may lose some precision.
-=======
-          * 'exact': computes the exact p-value, but is only available when
-            no ties are present
 
     variant: {'b', 'c'}, optional
         Defines which variant of Kendall's tau is returned. Default is 'b'.
->>>>>>> 97c42a65
 
     Returns
     -------
@@ -4523,39 +4518,8 @@
             method = 'asymptotic'
 
     if xtie == 0 and ytie == 0 and method == 'exact':
-<<<<<<< HEAD
         pvalue = mstats_basic._kendall_p_exact(size, min(dis, tot-dis))
-=======
-        # Exact p-value, see p. 68 of Maurice G. Kendall, "Rank Correlation
-        # Methods" (4th Edition), Charles Griffin & Co., 1970.
-        c = min(dis, tot-dis)
-        if size <= 0:
-            raise ValueError
-        elif c < 0 or 2*c > size*(size-1):
-            raise ValueError
-        elif size == 1:
-            pvalue = 1.0
-        elif size == 2:
-            pvalue = 1.0
-        elif c == 0:
-            pvalue = 2.0/float_factorial(size)
-        elif c == 1:
-            pvalue = 2.0/float_factorial(size-1)
-        elif 2*c == tot:
-            pvalue = 1.0
-        else:
-            new = [0.0]*(c+1)
-            new[0] = 1.0
-            new[1] = 1.0
-            for j in range(3, size+1):
-                old = new[:]
-                for k in range(1, min(j, c+1)):
-                    new[k] += new[k-1]
-                for k in range(j, c+1):
-                    new[k] += new[k-1] - old[k-j]
-
-            pvalue = 2.0*sum(new)/float_factorial(size)
->>>>>>> 97c42a65
+
 
     elif method == 'asymptotic':
         # con_minus_dis is approx normally distributed with this variance [3]_
